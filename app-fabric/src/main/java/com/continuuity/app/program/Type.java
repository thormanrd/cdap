--- conflicted
+++ resolved
@@ -13,16 +13,9 @@
  * Defines types of programs supported by the system.
  */
 public enum Type {
-<<<<<<< HEAD
-  FLOW(1),
-  PROCEDURE(2),
-  MAPREDUCE(3),
-  WORKFLOW(4);
-=======
   FLOW(1, FlowSpecification.class),
   PROCEDURE(2, ProcedureSpecification.class),
   MAPREDUCE(3, MapReduceSpecification.class);
->>>>>>> fde19f67
 
   private final int programType;
   private final Class<? extends ProgramSpecification> specClass;
