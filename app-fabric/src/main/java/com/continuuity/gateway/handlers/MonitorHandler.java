package com.continuuity.gateway.handlers;

import com.continuuity.common.conf.Constants;
import com.continuuity.common.discovery.EndpointStrategy;
import com.continuuity.common.discovery.RandomEndpointStrategy;
import com.continuuity.common.discovery.TimeLimitEndpointStrategy;
<<<<<<< HEAD
import com.continuuity.data2.transaction.TransactionSystemClient;
=======
>>>>>>> e8170008
import com.continuuity.http.AbstractHttpHandler;
import com.continuuity.http.HttpResponder;
import com.google.common.base.Charsets;
import com.google.common.base.Throwables;
import com.google.common.collect.ImmutableMultimap;
<<<<<<< HEAD
import com.google.common.collect.Lists;
import com.google.gson.Gson;
import com.google.gson.reflect.TypeToken;
=======
import com.google.gson.Gson;
>>>>>>> e8170008
import com.google.inject.Inject;
import com.ning.http.client.Response;
import com.ning.http.client.SimpleAsyncHttpClient;
import org.apache.twill.discovery.Discoverable;
import org.apache.twill.discovery.DiscoveryServiceClient;
import org.jboss.netty.handler.codec.http.HttpHeaders;
import org.jboss.netty.handler.codec.http.HttpRequest;
import org.jboss.netty.handler.codec.http.HttpResponseStatus;
import org.slf4j.Logger;
import org.slf4j.LoggerFactory;

import java.util.HashMap;
<<<<<<< HEAD
import java.util.List;
=======
>>>>>>> e8170008
import java.util.Map;
import java.util.concurrent.Future;
import java.util.concurrent.TimeUnit;
import javax.ws.rs.GET;
import javax.ws.rs.Path;
import javax.ws.rs.PathParam;

/**
 * Monitor Handler returns the status of different discoverable services
 */
@Path(Constants.Gateway.GATEWAY_VERSION)
public class MonitorHandler extends AbstractHttpHandler {
  private static final Logger LOG = LoggerFactory.getLogger(MonitorHandler.class);
  private static final String VERSION = Constants.Gateway.GATEWAY_VERSION;
  private final DiscoveryServiceClient discoveryServiceClient;
<<<<<<< HEAD
  private final TransactionSystemClient txClient;
  private static final java.lang.reflect.Type STRING_MAP_TYPE = new TypeToken<Map<String, String>>() { }.getType();
=======
  private final static String STATUS_OK = "OK";
  private final static String STATUS_NOTOK = "NOTOK";
>>>>>>> e8170008

  /**
   * Timeout to get response from discovered service.
   */
  private static final long SERVICE_PING_RESPONSE_TIMEOUT = TimeUnit.MILLISECONDS.convert(1, TimeUnit.MINUTES);

  /**
   * Number of seconds for timing out a service endpoint discovery.
   */
  private static final long DISCOVERY_TIMEOUT_SECONDS = 1;

  private enum Service {
    METRICS (Constants.Service.METRICS),
    TRANSACTION (Constants.Service.TRANSACTION),
    STREAMS (Constants.Service.STREAM_HANDLER),
    APPFABRIC (Constants.Service.APP_FABRIC_HTTP);

    private final String name;

    private Service(String name) {
      this.name = name;
    }

    public String getName() { return name; }

    public static Service valueofName(String name) { return valueOf(name.toUpperCase()); }
  }

  @Inject
  public MonitorHandler(DiscoveryServiceClient discoveryServiceClient, TransactionSystemClient txClient) {
    this.discoveryServiceClient = discoveryServiceClient;
    this.txClient = txClient;
  }

  @Path("/system/services/status")
  @GET
  public void getBootStatus(final HttpRequest request, final HttpResponder responder) {
    List<Map<String, String>> result = Lists.newArrayList();
    String json;
    for (Services service : Services.values()) {
      String serviceName = String.valueOf(service);
      LOG.warn("Checking status of {}", serviceName);
      String status = discoverService(serviceName) ? "OK" : "NOTOK";
      Map<String, String> statusMap = new HashMap<String, String>();
      statusMap.put(serviceName, status);
      result.add(statusMap);
    }

    json = (new Gson()).toJson(result);
    responder.sendByteArray(HttpResponseStatus.OK, json.getBytes(Charsets.UTF_8),
                            ImmutableMultimap.of(HttpHeaders.Names.CONTENT_TYPE, "application/json"));
  }

  //Return the status of reactor services in JSON format
  @Path("/system/services/status")
  @GET
  public void getBootStatus(final HttpRequest request, final HttpResponder responder) {
    Map<String, String> result = new HashMap<String, String>();
    String json;
    for (Service service : Service.values()) {
      String serviceName = String.valueOf(service);
      String status = discoverService(serviceName) ? STATUS_OK : STATUS_NOTOK;
      result.put(serviceName, status);
    }

    json = (new Gson()).toJson(result);
    responder.sendByteArray(HttpResponseStatus.OK, json.getBytes(Charsets.UTF_8),
                            ImmutableMultimap.of(HttpHeaders.Names.CONTENT_TYPE, "application/json"));
  }

  @Path("/system/services/{service-id}/status")
  @GET
  public void monitor(final HttpRequest request, final HttpResponder responder,
                      @PathParam("service-id") final String service) {
    if (discoverService(service)) {
      //Service is discoverable
      String response = String.format("%s is OK\n", service);
      responder.sendString(HttpResponseStatus.OK, response);
    } else {
      String response = String.format("%s not found\n", service);
      responder.sendString(HttpResponseStatus.NOT_FOUND, service);
    }
  }

  private boolean discoverService(String serviceName) {
    try {
      //TODO: Return true until we make txService health check work in both SingleNode and DistributedMode
      if (Service.valueofName(serviceName).equals(Service.TRANSACTION)) {
        return true;
      }

      Iterable<Discoverable> discoverables = this.discoveryServiceClient.discover(Service.valueofName(
        serviceName).getName());
      EndpointStrategy endpointStrategy = new TimeLimitEndpointStrategy(
        new RandomEndpointStrategy(discoverables), DISCOVERY_TIMEOUT_SECONDS, TimeUnit.SECONDS);
      Discoverable discoverable = endpointStrategy.pick();
      //Transaction Service will return null discoverable in SingleNode mode
      if (discoverable == null) {
        return false;
      }

<<<<<<< HEAD
      //For Transaction Service use the TransactionSystemClient to check the txManager's status
      if (Services.valueofName(serviceName).equals(Services.TRANSACTION)) {
        return txClient.status().equals("OK");
      }

=======
>>>>>>> e8170008
      //Ping the discovered service to check its status.
      String url = String.format("http://%s:%d/ping", discoverable.getSocketAddress().getHostName(),
                                 discoverable.getSocketAddress().getPort());
      return checkGetStatus(url).equals(HttpResponseStatus.OK);
    } catch (IllegalArgumentException e) {
      return false;
    } catch (Exception e) {
      LOG.warn("Unable to ping {} : Reason : {}", serviceName, e.getMessage());
      return false;
    }
  }

  private HttpResponseStatus checkGetStatus(String url) throws Exception {
    SimpleAsyncHttpClient client = new SimpleAsyncHttpClient.Builder()
      .setUrl(url)
      .setRequestTimeoutInMs((int) SERVICE_PING_RESPONSE_TIMEOUT)
      .build();

    try {
      Future<Response> future = client.get();
      Response response = future.get(SERVICE_PING_RESPONSE_TIMEOUT, TimeUnit.MILLISECONDS);
      return HttpResponseStatus.valueOf(response.getStatusCode());
    } catch (Exception e) {
      Throwables.propagate(e);
    } finally {
      client.close();
    }
    return HttpResponseStatus.NOT_FOUND;
  }
}<|MERGE_RESOLUTION|>--- conflicted
+++ resolved
@@ -4,22 +4,13 @@
 import com.continuuity.common.discovery.EndpointStrategy;
 import com.continuuity.common.discovery.RandomEndpointStrategy;
 import com.continuuity.common.discovery.TimeLimitEndpointStrategy;
-<<<<<<< HEAD
 import com.continuuity.data2.transaction.TransactionSystemClient;
-=======
->>>>>>> e8170008
 import com.continuuity.http.AbstractHttpHandler;
 import com.continuuity.http.HttpResponder;
 import com.google.common.base.Charsets;
 import com.google.common.base.Throwables;
 import com.google.common.collect.ImmutableMultimap;
-<<<<<<< HEAD
-import com.google.common.collect.Lists;
 import com.google.gson.Gson;
-import com.google.gson.reflect.TypeToken;
-=======
-import com.google.gson.Gson;
->>>>>>> e8170008
 import com.google.inject.Inject;
 import com.ning.http.client.Response;
 import com.ning.http.client.SimpleAsyncHttpClient;
@@ -32,16 +23,13 @@
 import org.slf4j.LoggerFactory;
 
 import java.util.HashMap;
-<<<<<<< HEAD
-import java.util.List;
-=======
->>>>>>> e8170008
 import java.util.Map;
 import java.util.concurrent.Future;
 import java.util.concurrent.TimeUnit;
 import javax.ws.rs.GET;
 import javax.ws.rs.Path;
 import javax.ws.rs.PathParam;
+
 
 /**
  * Monitor Handler returns the status of different discoverable services
@@ -51,13 +39,9 @@
   private static final Logger LOG = LoggerFactory.getLogger(MonitorHandler.class);
   private static final String VERSION = Constants.Gateway.GATEWAY_VERSION;
   private final DiscoveryServiceClient discoveryServiceClient;
-<<<<<<< HEAD
   private final TransactionSystemClient txClient;
-  private static final java.lang.reflect.Type STRING_MAP_TYPE = new TypeToken<Map<String, String>>() { }.getType();
-=======
-  private final static String STATUS_OK = "OK";
-  private final static String STATUS_NOTOK = "NOTOK";
->>>>>>> e8170008
+  private static final String STATUS_OK = "OK";
+  private static final String STATUS_NOTOK = "NOTOK";
 
   /**
    * Timeout to get response from discovered service.
@@ -90,25 +74,6 @@
   public MonitorHandler(DiscoveryServiceClient discoveryServiceClient, TransactionSystemClient txClient) {
     this.discoveryServiceClient = discoveryServiceClient;
     this.txClient = txClient;
-  }
-
-  @Path("/system/services/status")
-  @GET
-  public void getBootStatus(final HttpRequest request, final HttpResponder responder) {
-    List<Map<String, String>> result = Lists.newArrayList();
-    String json;
-    for (Services service : Services.values()) {
-      String serviceName = String.valueOf(service);
-      LOG.warn("Checking status of {}", serviceName);
-      String status = discoverService(serviceName) ? "OK" : "NOTOK";
-      Map<String, String> statusMap = new HashMap<String, String>();
-      statusMap.put(serviceName, status);
-      result.add(statusMap);
-    }
-
-    json = (new Gson()).toJson(result);
-    responder.sendByteArray(HttpResponseStatus.OK, json.getBytes(Charsets.UTF_8),
-                            ImmutableMultimap.of(HttpHeaders.Names.CONTENT_TYPE, "application/json"));
   }
 
   //Return the status of reactor services in JSON format
@@ -144,11 +109,6 @@
 
   private boolean discoverService(String serviceName) {
     try {
-      //TODO: Return true until we make txService health check work in both SingleNode and DistributedMode
-      if (Service.valueofName(serviceName).equals(Service.TRANSACTION)) {
-        return true;
-      }
-
       Iterable<Discoverable> discoverables = this.discoveryServiceClient.discover(Service.valueofName(
         serviceName).getName());
       EndpointStrategy endpointStrategy = new TimeLimitEndpointStrategy(
@@ -159,14 +119,11 @@
         return false;
       }
 
-<<<<<<< HEAD
       //For Transaction Service use the TransactionSystemClient to check the txManager's status
-      if (Services.valueofName(serviceName).equals(Services.TRANSACTION)) {
+      if (Service.valueofName(serviceName).equals(Service.TRANSACTION)) {
         return txClient.status().equals("OK");
       }
 
-=======
->>>>>>> e8170008
       //Ping the discovered service to check its status.
       String url = String.format("http://%s:%d/ping", discoverable.getSocketAddress().getHostName(),
                                  discoverable.getSocketAddress().getPort());
