/*
 * Copyright 2012-2013 Continuuity,Inc. All Rights Reserved.
 */

package com.continuuity.internal.app;

import com.continuuity.api.ApplicationSpecification;
import com.continuuity.api.ResourceSpecification;
import com.continuuity.api.batch.MapReduceSpecification;
import com.continuuity.api.flow.FlowSpecification;
import com.continuuity.api.flow.FlowletDefinition;
import com.continuuity.api.flow.flowlet.FlowletSpecification;
import com.continuuity.api.procedure.ProcedureSpecification;
import com.continuuity.api.schedule.Schedule;
import com.continuuity.api.workflow.WorkflowActionSpecification;
import com.continuuity.api.workflow.WorkflowSpecification;
import com.continuuity.internal.io.Schema;
import com.continuuity.internal.io.SchemaGenerator;
import com.continuuity.internal.io.SchemaTypeAdapter;
import com.continuuity.internal.io.UnsupportedTypeException;
import com.google.common.base.Preconditions;
import com.google.common.base.Throwables;
import com.google.common.collect.Maps;
import com.google.common.io.Closeables;
import com.google.common.io.InputSupplier;
import com.google.common.io.OutputSupplier;
import com.google.gson.Gson;
import com.google.gson.GsonBuilder;
import com.google.gson.JsonParseException;
import com.google.gson.TypeAdapter;
import com.google.gson.TypeAdapterFactory;
import com.google.gson.reflect.TypeToken;
import com.google.gson.stream.JsonReader;
import com.google.gson.stream.JsonToken;
import com.google.gson.stream.JsonWriter;

import javax.annotation.concurrent.NotThreadSafe;
import java.io.IOException;
import java.io.Reader;
import java.io.Writer;
import java.lang.reflect.ParameterizedType;
import java.lang.reflect.Type;
import java.util.Map;
import java.util.TreeMap;

/**
 * Helper class to encoded/decode {@link ApplicationSpecification} to/from json.
 */
@NotThreadSafe
public final class ApplicationSpecificationAdapter {

  private final SchemaGenerator schemaGenerator;
  private final Gson gson;

  public static ApplicationSpecificationAdapter create(SchemaGenerator generator) {
    Gson gson = new GsonBuilder()
                  .registerTypeAdapter(Schema.class, new SchemaTypeAdapter())
                  .registerTypeAdapter(ApplicationSpecification.class, new ApplicationSpecificationCodec())
                  .registerTypeAdapter(FlowSpecification.class, new FlowSpecificationCodec())
                  .registerTypeAdapter(FlowletSpecification.class, new FlowletSpecificationCodec())
                  .registerTypeAdapter(ProcedureSpecification.class, new ProcedureSpecificationCodec())
                  .registerTypeAdapter(MapReduceSpecification.class, new MapReduceSpecificationCodec())
<<<<<<< HEAD
                  .registerTypeAdapter(WorkflowSpecification.class, new WorkflowSpecificationCodec())
                  .registerTypeAdapter(WorkflowActionSpecification.class, new WorkflowActionSpecificationCodec())
                  .registerTypeAdapter(Schedule.class, new ScheduleCodec())
=======
                  .registerTypeAdapter(ResourceSpecification.class, new ResourceSpecificationCodec())
>>>>>>> 4800c272
                  .registerTypeAdapterFactory(new AppSpecTypeAdapterFactory())
                  .create();
    return new ApplicationSpecificationAdapter(generator, gson);
  }

  public static ApplicationSpecificationAdapter create() {
    return create(null);
  }

  public String toJson(ApplicationSpecification appSpec) {
    try {
      StringBuilder builder = new StringBuilder();
      toJson(appSpec, builder);
      return builder.toString();
    } catch (IOException e) {
      throw Throwables.propagate(e);
    }
  }

  public void toJson(ApplicationSpecification appSpec, Appendable appendable) throws IOException {
    Preconditions.checkState(schemaGenerator != null, "No schema generator is configured. Fail to serialize to json");
    try {
      for (FlowSpecification flowSpec : appSpec.getFlows().values()) {
        for (FlowletDefinition flowletDef : flowSpec.getFlowlets().values()) {
          flowletDef.generateSchema(schemaGenerator);
        }
      }
      gson.toJson(appSpec, ApplicationSpecification.class, appendable);

    } catch (UnsupportedTypeException e) {
      throw new IOException(e);
    }
  }

  public void toJson(ApplicationSpecification appSpec,
                     OutputSupplier<? extends Writer> outputSupplier) throws IOException {
    Writer writer = outputSupplier.getOutput();
    try {
      toJson(appSpec, writer);
    } finally {
      Closeables.closeQuietly(writer);
    }
  }

  public ApplicationSpecification fromJson(String json) {
    return gson.fromJson(json, ApplicationSpecification.class);
  }

  public ApplicationSpecification fromJson(Reader reader) throws IOException {
    try {
      return gson.fromJson(reader, ApplicationSpecification.class);
    } catch (JsonParseException e) {
      throw new IOException(e);
    }
  }

  public ApplicationSpecification fromJson(InputSupplier<? extends Reader> inputSupplier) throws IOException {
    Reader reader = inputSupplier.getInput();
    try {
      return fromJson(reader);
    } finally {
      Closeables.closeQuietly(reader);
    }
  }

  private ApplicationSpecificationAdapter(SchemaGenerator schemaGenerator, Gson gson) {
    this.schemaGenerator = schemaGenerator;
    this.gson = gson;
  }

  private static final class AppSpecTypeAdapterFactory implements TypeAdapterFactory {

    @Override
    public <T> TypeAdapter<T> create(Gson gson, TypeToken<T> type) {
      Class<?> rawType = type.getRawType();
      // note: we want ordered maps to remain ordered
      if (!Map.class.isAssignableFrom(rawType) || TreeMap.class.isAssignableFrom(rawType)) {
        return null;
      }
      Type[] typeArgs = ((ParameterizedType) type.getType()).getActualTypeArguments();
      TypeToken<?> keyType = TypeToken.get(typeArgs[0]);
      TypeToken<?> valueType = TypeToken.get(typeArgs[1]);
      if (keyType.getRawType() != String.class) {
        return null;
      }
      return (TypeAdapter<T>) mapAdapter(gson, valueType);
    }

    private <V> TypeAdapter<Map<String, V>> mapAdapter(Gson gson, TypeToken<V> valueType) {
      final TypeAdapter<V> valueAdapter = gson.getAdapter(valueType);

      return new TypeAdapter<Map<String, V>>() {
        @Override
        public void write(JsonWriter writer, Map<String, V> map) throws IOException {
          if (map == null) {
            writer.nullValue();
            return;
          }
          writer.beginObject();
          for (Map.Entry<String, V> entry : map.entrySet()) {
            writer.name(entry.getKey());
            valueAdapter.write(writer, entry.getValue());
          }
          writer.endObject();
        }

        @Override
        public Map<String, V> read(JsonReader reader) throws IOException {
          if (reader.peek() == JsonToken.NULL) {
            reader.nextNull();
            return null;
          }
          if (reader.peek() != JsonToken.BEGIN_OBJECT) {
            return null;
          }
          Map<String, V> map = Maps.newHashMap();
          reader.beginObject();
          while (reader.peek() != JsonToken.END_OBJECT) {
            map.put(reader.nextName(), valueAdapter.read(reader));
          }
          reader.endObject();
          return map;
        }
      };
    }
  }
}<|MERGE_RESOLUTION|>--- conflicted
+++ resolved
@@ -60,13 +60,10 @@
                   .registerTypeAdapter(FlowletSpecification.class, new FlowletSpecificationCodec())
                   .registerTypeAdapter(ProcedureSpecification.class, new ProcedureSpecificationCodec())
                   .registerTypeAdapter(MapReduceSpecification.class, new MapReduceSpecificationCodec())
-<<<<<<< HEAD
                   .registerTypeAdapter(WorkflowSpecification.class, new WorkflowSpecificationCodec())
                   .registerTypeAdapter(WorkflowActionSpecification.class, new WorkflowActionSpecificationCodec())
                   .registerTypeAdapter(Schedule.class, new ScheduleCodec())
-=======
                   .registerTypeAdapter(ResourceSpecification.class, new ResourceSpecificationCodec())
->>>>>>> 4800c272
                   .registerTypeAdapterFactory(new AppSpecTypeAdapterFactory())
                   .create();
     return new ApplicationSpecificationAdapter(generator, gson);
