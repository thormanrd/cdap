package com.continuuity.test.internal;

import com.continuuity.api.Application;
import com.continuuity.app.Id;
import com.continuuity.app.deploy.Manager;
import com.continuuity.app.deploy.ManagerFactory;
import com.continuuity.app.program.ManifestFields;
import com.continuuity.app.program.Program;
import com.continuuity.app.program.Programs;
import com.continuuity.app.program.RunRecord;
import com.continuuity.common.conf.CConfiguration;
import com.continuuity.common.conf.Constants;
import com.continuuity.common.lang.jar.JarFinder;
import com.continuuity.common.utils.Networks;
import com.continuuity.data2.transaction.inmemory.InMemoryTransactionManager;
import com.continuuity.gateway.handlers.AppFabricHttpHandler;
import com.continuuity.http.BodyConsumer;
import com.continuuity.internal.app.BufferFileInputStream;
import com.continuuity.internal.app.deploy.ProgramTerminator;
import com.continuuity.internal.app.deploy.pipeline.ApplicationWithPrograms;
import com.continuuity.internal.app.runtime.schedule.SchedulerService;
import com.continuuity.logging.appender.LogAppenderInitializer;
import com.continuuity.test.internal.guice.AppFabricTestModule;
import com.google.common.base.Charsets;
import com.google.common.base.Function;
import com.google.common.base.Preconditions;
import com.google.common.base.Supplier;
import com.google.common.base.Throwables;
import com.google.common.collect.ImmutableList;
import com.google.common.collect.Iterables;
import com.google.common.collect.Lists;
import com.google.common.io.Files;
import com.google.gson.Gson;
import com.google.gson.JsonObject;
import com.google.gson.reflect.TypeToken;
import com.google.inject.Guice;
import com.google.inject.Injector;
import org.apache.twill.filesystem.LocalLocationFactory;
import org.apache.twill.filesystem.Location;
import org.apache.twill.filesystem.LocationFactory;
import org.jboss.netty.buffer.ChannelBuffers;
import org.jboss.netty.handler.codec.http.DefaultHttpRequest;
import org.jboss.netty.handler.codec.http.HttpMethod;
import org.jboss.netty.handler.codec.http.HttpRequest;
import org.jboss.netty.handler.codec.http.HttpVersion;
import org.slf4j.Logger;
import org.slf4j.LoggerFactory;

import java.io.File;
import java.io.FileOutputStream;
import java.io.IOException;
import java.net.URI;
import java.net.URL;
import java.util.Collections;
import java.util.Enumeration;
import java.util.List;
import java.util.Map;
import java.util.Queue;
import java.util.concurrent.TimeUnit;
import java.util.jar.JarEntry;
import java.util.jar.JarOutputStream;
import java.util.jar.Manifest;


/**
 * This is helper class to make calls to AppFabricHttpHandler methods directly.
 */
public class AppFabricTestHelper {

  private static final Logger LOG = LoggerFactory.getLogger(AppFabricTestHelper.class);
  private static final Gson GSON = new Gson();
  public static final TempFolder TEMP_FOLDER = new TempFolder();
  public static CConfiguration configuration;
  private static Injector injector;

  public static Injector getInjector() {
    return getInjector(CConfiguration.create());
  }

  public static synchronized Injector getInjector(CConfiguration conf) {
    if (injector == null) {
      configuration = conf;
      configuration.set(Constants.CFG_LOCAL_DATA_DIR, TEMP_FOLDER.newFolder("data").getAbsolutePath());
      configuration.set(Constants.AppFabric.OUTPUT_DIR, TEMP_FOLDER.newFolder("app").getAbsolutePath());
      configuration.set(Constants.AppFabric.TEMP_DIR, TEMP_FOLDER.newFolder("temp").getAbsolutePath());
      configuration.set(Constants.AppFabric.REST_PORT, Integer.toString(Networks.getRandomPort()));
      configuration.set(Constants.AppFabric.SERVER_PORT, Integer.toString(Networks.getRandomPort()));
      configuration.setBoolean(Constants.Dangerous.UNRECOVERABLE_RESET, true);
      injector = Guice.createInjector(new AppFabricTestModule(configuration));
      injector.getInstance(InMemoryTransactionManager.class).startAndWait();
      injector.getInstance(SchedulerService.class).startAndWait();

      LogAppenderInitializer logAppenderInitializer = injector.getInstance(LogAppenderInitializer.class);
      logAppenderInitializer.initialize();
    }
    return injector;
  }

  public static void reset(AppFabricHttpHandler httpHandler) {
    MockResponder responder = new MockResponder();
    String uri = String.format("/v2/unrecoverable/reset");
    HttpRequest request = new DefaultHttpRequest(HttpVersion.HTTP_1_1, HttpMethod.PUT, uri);
    httpHandler.resetReactor(request, responder);
    Preconditions.checkArgument(responder.getStatus().getCode() == 200, "reset application failed");
  }

  public static void startProgram(AppFabricHttpHandler httpHandler, String appId, String flowId,
                                  String type, Map<String, String> args) {

    MockResponder responder = new MockResponder();
    String uri = String.format("/v2/apps/%s/%s/%s/start", appId, type, flowId);
    HttpRequest request = new DefaultHttpRequest(HttpVersion.HTTP_1_1, HttpMethod.POST, uri);
    String argString = GSON.toJson(args);
    if (argString != null) {
      request.setContent(ChannelBuffers.wrappedBuffer(argString.getBytes(Charsets.UTF_8)));
    }
    httpHandler.startProgram(request, responder, appId, type, flowId);
    Preconditions.checkArgument(responder.getStatus().getCode() == 200, "start " + type + " failed");
  }

  public static void stopProgram(AppFabricHttpHandler httpHandler, String appId, String flowId,
                                 String type) {

    MockResponder responder = new MockResponder();
    String uri = String.format("/v2/apps/%s/%s/%s/stop", appId, type, flowId);
    HttpRequest request = new DefaultHttpRequest(HttpVersion.HTTP_1_1, HttpMethod.POST, uri);
    httpHandler.stopProgram(request, responder, appId, type, flowId);
    Preconditions.checkArgument(responder.getStatus().getCode() == 200, "stop " + type + " failed");
  }

  public static String getStatus(AppFabricHttpHandler httpHandler, String appId, String flowId,
                                 String type) {

    MockResponder responder = new MockResponder();
    String uri = String.format("/v2/apps/%s/%s/%s/status", appId, type, flowId);
    HttpRequest request = new DefaultHttpRequest(HttpVersion.HTTP_1_1, HttpMethod.POST, uri);
    httpHandler.getStatus(request, responder, appId, type, flowId);
<<<<<<< HEAD
    Preconditions.checkArgument(responder.getStatus().getCode() == 200, "stop " + type + " failed");
    Map<String, String> json = GSON.fromJson(responder.getResponseContent().toString(),
                                             new TypeToken<Map<String, String>>() { }.getType());
=======
    Preconditions.checkArgument(responder.getStatus().getCode() == 200, "get status" + " " + type + "failed");
    Map<String, String> json = responder.decodeResponseContent(new TypeToken<Map<String, String>>() { });
>>>>>>> 3ebd28cd
    return json.get("status");
  }

  public static void setFlowletInstances(AppFabricHttpHandler httpHandler, String applicationId,
                                         String flowId, String flowletName, int instances) {

    MockResponder responder = new MockResponder();
    String uri = String.format("/v2/apps/%s/flows/%s/flowlets/%s/instances/%s",
                               applicationId, flowId, flowletName, instances);
    HttpRequest request = new DefaultHttpRequest(HttpVersion.HTTP_1_1, HttpMethod.PUT, uri);
    JsonObject json = new JsonObject();
    json.addProperty("instances", instances);
    request.setContent(ChannelBuffers.wrappedBuffer(json.toString().getBytes()));
    httpHandler.setFlowletInstances(request, responder, applicationId, flowId, flowletName);
    Preconditions.checkArgument(responder.getStatus().getCode() == 200, "set flowlet instances failed");
  }

  public static List<String> getSchedules(AppFabricHttpHandler httpHandler, String appId, String wflowId) {
    MockResponder responder = new MockResponder();
    String uri = String.format("/v2/apps/%s/workflows/%s/schedules", appId, wflowId);
    HttpRequest request = new DefaultHttpRequest(HttpVersion.HTTP_1_1, HttpMethod.GET, uri);
    httpHandler.workflowSchedules(request, responder, appId, wflowId);

    List<String> schedules = responder.decodeResponseContent(new TypeToken<List<String>>() { });
    Preconditions.checkArgument(responder.getStatus().getCode() == 200, " getting workflow schedules failed");
    return schedules;
  }

  public static List<RunRecord> getHistory(AppFabricHttpHandler httpHandler, String appId, String wflowId) {
    MockResponder responder = new MockResponder();
    String uri = String.format("/v2/apps/%s/workflows/%s/history", appId, wflowId);
    HttpRequest request = new DefaultHttpRequest(HttpVersion.HTTP_1_1, HttpMethod.GET, uri);
    httpHandler.runnableHistory(request, responder, appId, "workflows", wflowId);
    Preconditions.checkArgument(responder.getStatus().getCode() == 200, " getting workflow schedules failed");

    List<Map<String, String>> runList = responder.decodeResponseContent(new TypeToken<List<Map<String, String>>>() { });
    List<RunRecord> runRecords = Lists.newArrayList();
    for (Map<String, String> run : runList) {
      runRecords.add(new RunRecord(run.get("runid"), Long.parseLong(run.get("start")),
                                       Long.parseLong(run.get("end")), run.get("status")));
    }
    return runRecords;
  }

  public static void suspend(AppFabricHttpHandler httpHandler, String appId, String wflowId,
                                                     String schedId) {
    MockResponder responder = new MockResponder();
    String uri = String.format("/v2/apps/%s/workflows/%s/schedules/%s/suspend", appId, wflowId, schedId);
    HttpRequest request = new DefaultHttpRequest(HttpVersion.HTTP_1_1, HttpMethod.GET, uri);
    httpHandler.workflowScheduleSuspend(request, responder, appId, wflowId, schedId);
    Preconditions.checkArgument(responder.getStatus().getCode() == 200, " getting workflow schedules failed");
  }

  public static void resume(AppFabricHttpHandler httpHandler, String appId, String wflowId,
                             String schedId) {
    MockResponder responder = new MockResponder();
    String uri = String.format("/v2/apps/%s/workflows/%s/schedules/%s/resume", appId, wflowId, schedId);
    HttpRequest request = new DefaultHttpRequest(HttpVersion.HTTP_1_1, HttpMethod.GET, uri);
    httpHandler.workflowScheduleResume(request, responder, appId, wflowId, schedId);
    Preconditions.checkArgument(responder.getStatus().getCode() == 200, " getting workflow schedules failed");
  }

  public static String scheduleStatus(AppFabricHttpHandler httpHandler, String appId, String wflowId,
                             String schedId) {
    MockResponder responder = new MockResponder();
    String uri = String.format("/v2/apps/%s/workflows/%s/schedules/%s/status", appId, wflowId, schedId);
    HttpRequest request = new DefaultHttpRequest(HttpVersion.HTTP_1_1, HttpMethod.GET, uri);
    httpHandler.getScheuleState(request, responder, appId, wflowId, schedId);
    Preconditions.checkArgument(responder.getStatus().getCode() == 200, " getting workflow schedules failed");
    Map<String, String> json = responder.decodeResponseContent(new TypeToken<Map<String, String>>() { });
    return json.get("status");
  }

  /**
   * Given a class generates a manifest file with main-class as class.
   *
   * @param klass to set as Main-Class in manifest file.
   * @return An instance {@link java.util.jar.Manifest}
   */
  public static Manifest getManifestWithMainClass(Class<?> klass) {
    Manifest manifest = new Manifest();
    manifest.getMainAttributes().put(ManifestFields.MANIFEST_VERSION, "1.0");
    manifest.getMainAttributes().put(ManifestFields.MAIN_CLASS, klass.getName());
    return manifest;
  }

  /**
   * @return Returns an instance of {@link com.continuuity.internal.app.deploy.LocalManager}
   */
  public static Manager<Location, ApplicationWithPrograms> getLocalManager() {
    ManagerFactory factory = getInjector().getInstance(ManagerFactory.class);
    return factory.create(new ProgramTerminator() {
      @Override
      public void stop(Id.Account id, Id.Program programId, com.continuuity.app.program.Type type) throws Exception {
        //No-op
      }
    });
  }

  public static void deployApplication(Class<? extends Application> application) throws Exception {
    deployApplication(application,
                      "app-" + TimeUnit.SECONDS.convert(System.currentTimeMillis(), TimeUnit.MILLISECONDS) + ".jar");
  }

  /**
   *
   */
  public static void deployApplication(Class<? extends Application> applicationClz, String fileName) throws Exception {
    Location deployedJar =
      deployApplication(getInjector().getInstance(AppFabricHttpHandler.class),
                        getInjector().getInstance(LocationFactory.class),
                        fileName, applicationClz);
    deployedJar.delete(true);
  }

  public static ApplicationWithPrograms deployApplicationWithManager(Class<?> appClass,
                                                                     final Supplier<File> folderSupplier)
    throws Exception {

    Location deployedJar = createAppJar(appClass);
    try {
      ApplicationWithPrograms appWithPrograms = getLocalManager().deploy(DefaultId.ACCOUNT, null, deployedJar).get();
      // Transform program to get loadable, as the one created in deploy pipeline is not loadable.

      List<Program> programs = ImmutableList.copyOf(Iterables.transform(appWithPrograms.getPrograms(),
                                                                        new Function<Program, Program>() {
            @Override
            public Program apply(Program program) {
              try {
                return Programs.create(program.getJarLocation(), folderSupplier.get());
              } catch (IOException e) {
                throw Throwables.propagate(e);
              }
            }
          }
      ));
      return new ApplicationWithPrograms(appWithPrograms.getAppSpecLoc(), programs);
    } finally {
      deployedJar.delete(true);
    }
  }

  public static Location createAppJar(Class<?> appClass) {
    LocalLocationFactory lf = new LocalLocationFactory();
    return lf.create(JarFinder.getJar(appClass, getManifestWithMainClass(appClass)));
  }

  public static Location deployApplication(AppFabricHttpHandler httpHandler,
                                    LocationFactory locationFactory,
                                    final String applicationId,
                                    Class<?> applicationClz,
                                    File...bundleEmbeddedJars) throws Exception {

    Preconditions.checkNotNull(applicationClz, "Application cannot be null.");

    Location deployedJar = locationFactory.create(createDeploymentJar(applicationClz, bundleEmbeddedJars).toURI());
    LOG.info("Created deployedJar at {}", deployedJar.toURI().toASCIIString());

    DefaultHttpRequest request = new DefaultHttpRequest(HttpVersion.HTTP_1_1, HttpMethod.POST, "/v2/apps");
    request.setHeader(Constants.Gateway.CONTINUUITY_API_KEY, "api-key-example");
    request.setHeader("X-Archive-Name", applicationId + ".jar");
    MockResponder mockResponder = new MockResponder();
    BodyConsumer bodyConsumer = httpHandler.deploy(request, mockResponder);

    BufferFileInputStream is = new BufferFileInputStream(deployedJar.getInputStream(), 100 * 1024);
    try {
      byte[] chunk = is.read();
      while (chunk.length > 0) {
        mockResponder = new MockResponder();
        bodyConsumer.chunk(ChannelBuffers.wrappedBuffer(chunk), mockResponder);
        Preconditions.checkState(mockResponder.getStatus() == null, "failed to deploy app");
        chunk = is.read();
      }
      mockResponder = new MockResponder();
      bodyConsumer.finished(mockResponder);
      Preconditions.checkState(mockResponder.getStatus().getCode() == 200, "failed to deploy app");
    } catch (Exception e) {
        throw Throwables.propagate(e);
    } finally {
      is.close();
    }
    return deployedJar;
  }

  private static File createDeploymentJar(Class<?> clz, File...bundleEmbeddedJars) {
    File testAppDir;
    File tmpDir;
    testAppDir = Files.createTempDir();

    File outputDir = new File(testAppDir, "app");
    tmpDir = new File(testAppDir, "tmp");

    outputDir.mkdirs();
    tmpDir.mkdirs();

    // Creates Manifest
    Manifest manifest = new Manifest();
    manifest.getMainAttributes().put(ManifestFields.MANIFEST_VERSION, "1.0");
    manifest.getMainAttributes().put(ManifestFields.MAIN_CLASS, clz.getName());

    ClassLoader loader = clz.getClassLoader();
    Preconditions.checkArgument(loader != null, "Cannot get ClassLoader for class " + clz);
    String classFile = clz.getName().replace('.', '/') + ".class";

    // for easier testing within IDE we pick jar file first, before making this publicly available
    // we need to add code here to throw an exception if the class is in classpath twice (file and jar)
    // see ENG-2961
    try {
      // first look for jar file (in classpath) that contains class and return it
      URI fileUri = null;
      for (Enumeration<URL> itr = loader.getResources(classFile); itr.hasMoreElements(); ) {
        URI uri = itr.nextElement().toURI();
        if (uri.getScheme().equals("jar")) {
          String rawSchemeSpecificPart = uri.getRawSchemeSpecificPart();
          if (rawSchemeSpecificPart.startsWith("file:") && rawSchemeSpecificPart.contains("!")) {
            String[] parts = rawSchemeSpecificPart.substring("file:".length()).split("!");
            return new File(parts[0]);
          } else {
            return new File(uri.getPath());
          }
        } else if (uri.getScheme().equals("file")) {
          // memorize file URI in case there is no jar that contains the class
          fileUri = uri;
        }
      }
      if (fileUri != null) {
        // build jar file based on class file and return it
        File baseDir = new File(fileUri).getParentFile();

        Package appPackage = clz.getPackage();
        String packagePath = appPackage == null ? "" : appPackage.getName().replace('.', '/');
        String basePath = baseDir.getAbsolutePath();
        File relativeBase = new File(basePath.substring(0, basePath.length() - packagePath.length()));
        File jarFile = File.createTempFile(String.format("%s-%d", clz.getSimpleName(), System.currentTimeMillis()),
                                           ".jar", tmpDir);
        return jarDir(baseDir, relativeBase, manifest, jarFile, bundleEmbeddedJars);
      } else {
        // return null if neither existing jar was found nor jar was built based on class file
        return null;
      }
    } catch (Exception e) {
      throw Throwables.propagate(e);
    }
  }

  private static File jarDir(File dir, File relativeBase, Manifest manifest, File outputFile, File...bundleEmbeddedJars)
    throws IOException, ClassNotFoundException {

    JarOutputStream jarOut = new JarOutputStream(new FileOutputStream(outputFile), manifest);
    Queue<File> queue = Lists.newLinkedList();
    Collections.addAll(queue, dir.listFiles());

    URI basePath = relativeBase.toURI();
    while (!queue.isEmpty()) {
      File file = queue.remove();
      String entryName = basePath.relativize(file.toURI()).toString();
      jarOut.putNextEntry(new JarEntry(entryName));

      if (file.isFile()) {
        Files.copy(file, jarOut);
      } else {
        Collections.addAll(queue, file.listFiles());
      }
      jarOut.closeEntry();
    }

    for (File bundledEmbeddedJar : bundleEmbeddedJars) {
      String entryName = bundledEmbeddedJar.getName();
      jarOut.putNextEntry(new JarEntry(entryName));
      Files.copy(bundledEmbeddedJar, jarOut);
      jarOut.closeEntry();
    }

    jarOut.close();

    return outputFile;
  }
}
<|MERGE_RESOLUTION|>--- conflicted
+++ resolved
@@ -135,14 +135,8 @@
     String uri = String.format("/v2/apps/%s/%s/%s/status", appId, type, flowId);
     HttpRequest request = new DefaultHttpRequest(HttpVersion.HTTP_1_1, HttpMethod.POST, uri);
     httpHandler.getStatus(request, responder, appId, type, flowId);
-<<<<<<< HEAD
-    Preconditions.checkArgument(responder.getStatus().getCode() == 200, "stop " + type + " failed");
-    Map<String, String> json = GSON.fromJson(responder.getResponseContent().toString(),
-                                             new TypeToken<Map<String, String>>() { }.getType());
-=======
-    Preconditions.checkArgument(responder.getStatus().getCode() == 200, "get status" + " " + type + "failed");
+    Preconditions.checkArgument(responder.getStatus().getCode() == 200, "get status " + type + " failed");
     Map<String, String> json = responder.decodeResponseContent(new TypeToken<Map<String, String>>() { });
->>>>>>> 3ebd28cd
     return json.get("status");
   }
 
