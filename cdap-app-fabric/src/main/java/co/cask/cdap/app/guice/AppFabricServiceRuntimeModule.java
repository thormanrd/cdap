/*
 * Copyright © 2014 Cask Data, Inc.
 *
 * Licensed under the Apache License, Version 2.0 (the "License"); you may not
 * use this file except in compliance with the License. You may obtain a copy of
 * the License at
 *
 * http://www.apache.org/licenses/LICENSE-2.0
 *
 * Unless required by applicable law or agreed to in writing, software
 * distributed under the License is distributed on an "AS IS" BASIS, WITHOUT
 * WARRANTIES OR CONDITIONS OF ANY KIND, either express or implied. See the
 * License for the specific language governing permissions and limitations under
 * the License.
 */
package co.cask.cdap.app.guice;

import co.cask.cdap.app.deploy.Manager;
import co.cask.cdap.app.deploy.ManagerFactory;
import co.cask.cdap.app.store.StoreFactory;
import co.cask.cdap.common.conf.CConfiguration;
import co.cask.cdap.common.conf.Constants;
import co.cask.cdap.common.runtime.RuntimeModule;
import co.cask.cdap.common.twill.MasterServiceManager;
import co.cask.cdap.common.utils.Networks;
import co.cask.cdap.config.guice.ConfigStoreModule;
import co.cask.cdap.data.stream.StreamServiceManager;
import co.cask.cdap.data2.datafabric.dataset.DatasetExecutorServiceManager;
import co.cask.cdap.explore.service.ExploreServiceManager;
import co.cask.cdap.gateway.handlers.AppFabricHttpHandler;
import co.cask.cdap.gateway.handlers.AppLifecycleHttpHandler;
import co.cask.cdap.gateway.handlers.ConsoleSettingsHttpHandler;
import co.cask.cdap.gateway.handlers.DashboardHttpHandler;
import co.cask.cdap.gateway.handlers.MonitorHandler;
import co.cask.cdap.gateway.handlers.NamespaceHttpHandler;
import co.cask.cdap.gateway.handlers.NotificationFeedHttpHandler;
import co.cask.cdap.gateway.handlers.PingHandler;
import co.cask.cdap.gateway.handlers.ProgramLifecycleHttpHandler;
import co.cask.cdap.gateway.handlers.ServiceHttpHandler;
import co.cask.cdap.internal.app.deploy.LocalManager;
import co.cask.cdap.internal.app.deploy.pipeline.ApplicationWithPrograms;
import co.cask.cdap.internal.app.runtime.batch.InMemoryTransactionServiceManager;
import co.cask.cdap.internal.app.runtime.distributed.TransactionServiceManager;
import co.cask.cdap.internal.app.runtime.schedule.DataSetBasedScheduleStore;
import co.cask.cdap.internal.app.runtime.schedule.DistributedSchedulerService;
import co.cask.cdap.internal.app.runtime.schedule.ExecutorThreadPool;
import co.cask.cdap.internal.app.runtime.schedule.LocalSchedulerService;
import co.cask.cdap.internal.app.runtime.schedule.Scheduler;
import co.cask.cdap.internal.app.runtime.schedule.SchedulerService;
import co.cask.cdap.internal.app.store.DefaultStoreFactory;
import co.cask.cdap.internal.pipeline.SynchronousPipelineFactory;
import co.cask.cdap.logging.run.AppFabricServiceManager;
import co.cask.cdap.logging.run.InMemoryDatasetExecutorServiceManager;
import co.cask.cdap.logging.run.InMemoryExploreServiceManager;
import co.cask.cdap.logging.run.InMemoryLogSaverServiceManager;
import co.cask.cdap.logging.run.InMemoryMetricsProcessorServiceManager;
import co.cask.cdap.logging.run.InMemoryMetricsServiceManager;
import co.cask.cdap.logging.run.InMemoryStreamServiceManager;
import co.cask.cdap.logging.run.LogSaverStatusServiceManager;
import co.cask.cdap.metrics.runtime.MetricsProcessorStatusServiceManager;
import co.cask.cdap.metrics.runtime.MetricsServiceManager;
import co.cask.cdap.pipeline.PipelineFactory;
import co.cask.http.HttpHandler;
import com.google.common.base.Supplier;
import com.google.common.base.Throwables;
import com.google.inject.AbstractModule;
import com.google.inject.Module;
import com.google.inject.Provides;
import com.google.inject.Scopes;
import com.google.inject.TypeLiteral;
import com.google.inject.assistedinject.FactoryModuleBuilder;
import com.google.inject.multibindings.MapBinder;
import com.google.inject.multibindings.Multibinder;
import com.google.inject.name.Named;
import com.google.inject.name.Names;
import com.google.inject.util.Modules;
import org.apache.twill.filesystem.Location;
import org.quartz.SchedulerException;
import org.quartz.core.JobRunShellFactory;
import org.quartz.core.QuartzScheduler;
import org.quartz.core.QuartzSchedulerResources;
import org.quartz.impl.DefaultThreadExecutor;
import org.quartz.impl.DirectSchedulerFactory;
import org.quartz.impl.StdJobRunShellFactory;
import org.quartz.impl.StdScheduler;
import org.quartz.simpl.CascadingClassLoadHelper;
import org.quartz.spi.ClassLoadHelper;
import org.quartz.spi.JobStore;

import java.net.InetAddress;
import java.net.InetSocketAddress;

/**
 * AppFabric Service Runtime Module.
 */
public final class AppFabricServiceRuntimeModule extends RuntimeModule {

  @Override
  public Module getInMemoryModules() {
    return Modules.combine(new AppFabricServiceModule(),
                           new ConfigStoreModule().getInMemoryModule(),
                           new AbstractModule() {
                             @Override
                             protected void configure() {
                               bind(SchedulerService.class).to(LocalSchedulerService.class).in(Scopes.SINGLETON);
                               bind(Scheduler.class).to(SchedulerService.class);

                               MapBinder<String, MasterServiceManager> mapBinder = MapBinder.newMapBinder(
                                 binder(), String.class, MasterServiceManager.class);
                               mapBinder.addBinding(Constants.Service.LOGSAVER)
                                        .to(InMemoryLogSaverServiceManager.class);
                               mapBinder.addBinding(Constants.Service.TRANSACTION)
                                        .to(InMemoryTransactionServiceManager.class);
                               mapBinder.addBinding(Constants.Service.METRICS_PROCESSOR)
                                        .to(InMemoryMetricsProcessorServiceManager.class);
                               mapBinder.addBinding(Constants.Service.METRICS)
                                        .to(InMemoryMetricsServiceManager.class);
                               mapBinder.addBinding(Constants.Service.APP_FABRIC_HTTP)
                                        .to(AppFabricServiceManager.class);
                               mapBinder.addBinding(Constants.Service.STREAMS)
                                        .to(InMemoryStreamServiceManager.class);
                               mapBinder.addBinding(Constants.Service.DATASET_EXECUTOR)
                                        .to(InMemoryDatasetExecutorServiceManager.class);
                               mapBinder.addBinding(Constants.Service.EXPLORE_HTTP_USER_SERVICE)
                                        .to(InMemoryExploreServiceManager.class);
                             }
                           });
  }

  @Override
  public Module getStandaloneModules() {

    return Modules.combine(new AppFabricServiceModule(),
                           new ConfigStoreModule().getStandaloneModule(),
                           new AbstractModule() {
                             @Override
                             protected void configure() {
                               bind(SchedulerService.class).to(LocalSchedulerService.class).in(Scopes.SINGLETON);
                               bind(Scheduler.class).to(SchedulerService.class);

                               MapBinder<String, MasterServiceManager> mapBinder = MapBinder.newMapBinder(
                                 binder(), String.class, MasterServiceManager.class);
                               mapBinder.addBinding(Constants.Service.LOGSAVER)
                                        .to(InMemoryLogSaverServiceManager.class);
                               mapBinder.addBinding(Constants.Service.TRANSACTION)
                                        .to(InMemoryTransactionServiceManager.class);
                               mapBinder.addBinding(Constants.Service.METRICS_PROCESSOR)
                                        .to(InMemoryMetricsProcessorServiceManager.class);
                               mapBinder.addBinding(Constants.Service.METRICS)
                                        .to(InMemoryMetricsServiceManager.class);
                               mapBinder.addBinding(Constants.Service.APP_FABRIC_HTTP)
                                        .to(AppFabricServiceManager.class);
                               mapBinder.addBinding(Constants.Service.STREAMS)
                                        .to(InMemoryStreamServiceManager.class);
                               mapBinder.addBinding(Constants.Service.DATASET_EXECUTOR)
                                        .to(InMemoryDatasetExecutorServiceManager.class);
                               mapBinder.addBinding(Constants.Service.EXPLORE_HTTP_USER_SERVICE)
                                        .to(InMemoryExploreServiceManager.class);
                             }
                           });
  }

  @Override
  public Module getDistributedModules() {


    return Modules.combine(new AppFabricServiceModule(),
                           new ConfigStoreModule().getDistributedModule(),
                           new AbstractModule() {
                             @Override
                             protected void configure() {
                               bind(SchedulerService.class).to(DistributedSchedulerService.class).in(Scopes.SINGLETON);
                               bind(Scheduler.class).to(SchedulerService.class);

                               MapBinder<String, MasterServiceManager> mapBinder = MapBinder.newMapBinder(
                                 binder(), String.class, MasterServiceManager.class);
                               mapBinder.addBinding(Constants.Service.LOGSAVER)
                                        .to(LogSaverStatusServiceManager.class);
                               mapBinder.addBinding(Constants.Service.TRANSACTION)
                                        .to(TransactionServiceManager.class);
                               mapBinder.addBinding(Constants.Service.METRICS_PROCESSOR)
                                        .to(MetricsProcessorStatusServiceManager.class);
                               mapBinder.addBinding(Constants.Service.METRICS)
                                        .to(MetricsServiceManager.class);
                               mapBinder.addBinding(Constants.Service.APP_FABRIC_HTTP)
                                        .to(AppFabricServiceManager.class);
                               mapBinder.addBinding(Constants.Service.STREAMS)
                                        .to(StreamServiceManager.class);
                               mapBinder.addBinding(Constants.Service.DATASET_EXECUTOR)
                                        .to(DatasetExecutorServiceManager.class);
                               mapBinder.addBinding(Constants.Service.EXPLORE_HTTP_USER_SERVICE)
                                        .to(ExploreServiceManager.class);
                             }
                           });
  }

  /**
   * Guice module for AppFabricServer. Requires data-fabric related bindings being available.
   */
  private static final class AppFabricServiceModule extends AbstractModule {

    @Override
    protected void configure() {
      bind(PipelineFactory.class).to(SynchronousPipelineFactory.class);

      install(
        new FactoryModuleBuilder()
          .implement(new TypeLiteral<Manager<Location, ApplicationWithPrograms>>() { },
                     new TypeLiteral<LocalManager<Location, ApplicationWithPrograms>>() { })
          .build(new TypeLiteral<ManagerFactory<Location, ApplicationWithPrograms>>() { })
      );

      bind(StoreFactory.class).to(DefaultStoreFactory.class);

      Multibinder<HttpHandler> handlerBinder = Multibinder.newSetBinder(binder(), HttpHandler.class,
                                                                        Names.named("appfabric.http.handler"));
      handlerBinder.addBinding().to(AppFabricHttpHandler.class);
      handlerBinder.addBinding().to(PingHandler.class);
      handlerBinder.addBinding().to(MonitorHandler.class);
      handlerBinder.addBinding().to(ServiceHttpHandler.class);
      handlerBinder.addBinding().to(NamespaceHttpHandler.class);
      handlerBinder.addBinding().to(NotificationFeedHttpHandler.class);
      handlerBinder.addBinding().to(AppLifecycleHttpHandler.class);
      handlerBinder.addBinding().to(DashboardHttpHandler.class);
<<<<<<< HEAD
      handlerBinder.addBinding().to(ProgramLifecycleHttpHandler.class);
=======
      handlerBinder.addBinding().to(ConsoleSettingsHttpHandler.class);
>>>>>>> 2f2fd3e7
    }

    @Provides
    @Named(Constants.AppFabric.SERVER_ADDRESS)
    public final InetAddress providesHostname(CConfiguration cConf) {
      return Networks.resolve(cConf.get(Constants.AppFabric.SERVER_ADDRESS),
                              new InetSocketAddress("localhost", 0).getAddress());
    }

    /**
     * Provides a supplier of quartz scheduler so that initialization of the scheduler can be done after guice
     * injection. It returns a singleton of Scheduler.
     */
    @Provides
    public Supplier<org.quartz.Scheduler> providesSchedulerSupplier(final DataSetBasedScheduleStore scheduleStore,
                                                                    final CConfiguration cConf) {
      return new Supplier<org.quartz.Scheduler>() {
        private org.quartz.Scheduler scheduler;

        @Override
        public synchronized org.quartz.Scheduler get() {
          try {
            if (scheduler == null) {
              scheduler = getScheduler(scheduleStore, cConf);
            }
            return scheduler;
          } catch (Exception e) {
            throw Throwables.propagate(e);
          }
        }
      };
    }

    /**
     * Create a quartz scheduler. Quartz factory method is not used, because inflexible in allowing custom jobstore
     * and turning off check for new versions.
     * @param store JobStore.
     * @param cConf CConfiguration.
     * @return an instance of {@link org.quartz.Scheduler}
     * @throws SchedulerException
     */
    private org.quartz.Scheduler getScheduler(JobStore store,
                                              CConfiguration cConf) throws SchedulerException {

      int threadPoolSize = cConf.getInt(Constants.Scheduler.CFG_SCHEDULER_MAX_THREAD_POOL_SIZE,
                                        Constants.Scheduler.DEFAULT_THREAD_POOL_SIZE);
      ExecutorThreadPool threadPool = new ExecutorThreadPool(threadPoolSize);
      threadPool.initialize();
      String schedulerName = DirectSchedulerFactory.DEFAULT_SCHEDULER_NAME;
      String schedulerInstanceId = DirectSchedulerFactory.DEFAULT_INSTANCE_ID;

      QuartzSchedulerResources qrs = new QuartzSchedulerResources();
      JobRunShellFactory jrsf = new StdJobRunShellFactory();

      qrs.setName(schedulerName);
      qrs.setInstanceId(schedulerInstanceId);
      qrs.setJobRunShellFactory(jrsf);
      qrs.setThreadPool(threadPool);
      qrs.setThreadExecutor(new DefaultThreadExecutor());
      qrs.setJobStore(store);
      qrs.setRunUpdateCheck(false);
      QuartzScheduler qs = new QuartzScheduler(qrs, -1, -1);

      ClassLoadHelper cch = new CascadingClassLoadHelper();
      cch.initialize();

      store.initialize(cch, qs.getSchedulerSignaler());
      org.quartz.Scheduler scheduler = new StdScheduler(qs);

      jrsf.initialize(scheduler);
      qs.initialize();

      return scheduler;
    }
  }
}<|MERGE_RESOLUTION|>--- conflicted
+++ resolved
@@ -222,11 +222,8 @@
       handlerBinder.addBinding().to(NotificationFeedHttpHandler.class);
       handlerBinder.addBinding().to(AppLifecycleHttpHandler.class);
       handlerBinder.addBinding().to(DashboardHttpHandler.class);
-<<<<<<< HEAD
       handlerBinder.addBinding().to(ProgramLifecycleHttpHandler.class);
-=======
       handlerBinder.addBinding().to(ConsoleSettingsHttpHandler.class);
->>>>>>> 2f2fd3e7
     }
 
     @Provides
