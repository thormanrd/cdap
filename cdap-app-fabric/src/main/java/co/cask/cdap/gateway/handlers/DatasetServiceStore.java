/*
 * Copyright © 2014 Cask Data, Inc.
 *
 * Licensed under the Apache License, Version 2.0 (the "License"); you may not
 * use this file except in compliance with the License. You may obtain a copy of
 * the License at
 *
 * http://www.apache.org/licenses/LICENSE-2.0
 *
 * Unless required by applicable law or agreed to in writing, software
 * distributed under the License is distributed on an "AS IS" BASIS, WITHOUT
 * WARRANTIES OR CONDITIONS OF ANY KIND, either express or implied. See the
 * License for the specific language governing permissions and limitations under
 * the License.
 */

package co.cask.cdap.gateway.handlers;

import co.cask.cdap.api.common.Bytes;
import co.cask.cdap.api.dataset.DatasetProperties;
import co.cask.cdap.api.dataset.module.DatasetModule;
import co.cask.cdap.app.store.ServiceStore;
import co.cask.cdap.common.conf.CConfiguration;
import co.cask.cdap.common.conf.Constants;
import co.cask.cdap.data2.datafabric.dataset.DatasetsUtil;
import co.cask.cdap.data2.dataset2.DatasetDefinitionRegistryFactory;
import co.cask.cdap.data2.dataset2.DatasetFramework;
import co.cask.cdap.data2.dataset2.InMemoryDatasetFramework;
import co.cask.cdap.data2.dataset2.lib.kv.NoTxKeyValueTable;
import co.cask.cdap.proto.Id;
import co.cask.tephra.TransactionFailureException;
import com.google.common.util.concurrent.AbstractIdleService;
import com.google.inject.Inject;
import com.google.inject.name.Named;

/**
 * DatasetService Store implements ServiceStore using Datasets without Transaction.
 */
public final class DatasetServiceStore extends AbstractIdleService implements ServiceStore {
  private final DatasetFramework dsFramework;
  private NoTxKeyValueTable table;

  @Inject
  public DatasetServiceStore(CConfiguration cConf, DatasetDefinitionRegistryFactory dsRegistryFactory,
                             @Named("serviceModule") DatasetModule datasetModule) throws Exception {
<<<<<<< HEAD
    this.dsFramework = new InMemoryDatasetFramework(dsRegistryFactory);
=======
    this.dsFramework = new NamespacedDatasetFramework(new InMemoryDatasetFramework(dsRegistryFactory, cConf),
                                                      new DefaultDatasetNamespace(cConf));
>>>>>>> ed52cbf7
    this.dsFramework.addModule(Id.DatasetModule.from(Constants.SYSTEM_NAMESPACE, "basicKVTable"), datasetModule);
  }

  @Override
  public synchronized Integer getServiceInstance(final String serviceName) throws TransactionFailureException {
    String count = Bytes.toString(table.get(Bytes.toBytes(serviceName)));
    return (count != null) ? Integer.valueOf(count) : null;
  }

  @Override
  public synchronized void setServiceInstance(final String serviceName, final int instances) {
    table.put(Bytes.toBytes(serviceName), Bytes.toBytes(String.valueOf(instances)));
  }

  @Override
  protected void startUp() throws Exception {
    Id.DatasetInstance serviceStoreDatasetInstanceId =
      Id.DatasetInstance.from(Constants.SYSTEM_NAMESPACE, Constants.Service.SERVICE_INSTANCE_TABLE_NAME);
    table = DatasetsUtil.getOrCreateDataset(dsFramework, serviceStoreDatasetInstanceId,
                                            NoTxKeyValueTable.class.getName(),
                                            DatasetProperties.EMPTY, null, null);
  }

  @Override
  protected void shutDown() throws Exception {
    table.close();
  }
}<|MERGE_RESOLUTION|>--- conflicted
+++ resolved
@@ -43,12 +43,7 @@
   @Inject
   public DatasetServiceStore(CConfiguration cConf, DatasetDefinitionRegistryFactory dsRegistryFactory,
                              @Named("serviceModule") DatasetModule datasetModule) throws Exception {
-<<<<<<< HEAD
-    this.dsFramework = new InMemoryDatasetFramework(dsRegistryFactory);
-=======
-    this.dsFramework = new NamespacedDatasetFramework(new InMemoryDatasetFramework(dsRegistryFactory, cConf),
-                                                      new DefaultDatasetNamespace(cConf));
->>>>>>> ed52cbf7
+    this.dsFramework = new InMemoryDatasetFramework(dsRegistryFactory, cConf);
     this.dsFramework.addModule(Id.DatasetModule.from(Constants.SYSTEM_NAMESPACE, "basicKVTable"), datasetModule);
   }
 
