--- conflicted
+++ resolved
@@ -93,11 +93,8 @@
     install(new LoggingModules().getInMemoryModules());
     install(new MetricsHandlerModule());
     install(new ExploreClientModule());
-<<<<<<< HEAD
     install(new NotificationFeedServiceRuntimeModule().getInMemoryModules());
-=======
     install(new ConfigStoreModule().getInMemoryModule());
->>>>>>> fe63a35f
   }
 
   private Scheduler createNoopScheduler() {
