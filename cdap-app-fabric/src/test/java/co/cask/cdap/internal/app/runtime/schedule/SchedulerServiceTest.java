/*
 * Copyright © 2014-2015 Cask Data, Inc.
 *
 * Licensed under the Apache License, Version 2.0 (the "License"); you may not
 * use this file except in compliance with the License. You may obtain a copy of
 * the License at
 *
 * http://www.apache.org/licenses/LICENSE-2.0
 *
 * Unless required by applicable law or agreed to in writing, software
 * distributed under the License is distributed on an "AS IS" BASIS, WITHOUT
 * WARRANTIES OR CONDITIONS OF ANY KIND, either express or implied. See the
 * License for the specific language governing permissions and limitations under
 * the License.
 */

package co.cask.cdap.internal.app.runtime.schedule;

import co.cask.cdap.AppWithWorkflow;
import co.cask.cdap.api.schedule.SchedulableProgramType;
import co.cask.cdap.api.schedule.Schedule;
<<<<<<< HEAD
import co.cask.cdap.api.schedule.ScheduleSpecification;
import co.cask.cdap.api.schedule.StreamSizeSchedule;
import co.cask.cdap.api.schedule.TimeSchedule;
import co.cask.cdap.api.workflow.ScheduleProgramInfo;
import co.cask.cdap.app.ApplicationSpecification;
import co.cask.cdap.app.store.Store;
import co.cask.cdap.app.store.StoreFactory;
=======
import co.cask.cdap.api.schedule.Schedules;
>>>>>>> 7ccc787e
import co.cask.cdap.common.conf.Constants;
import co.cask.cdap.data2.transaction.stream.StreamAdmin;
import co.cask.cdap.internal.app.DefaultApplicationSpecification;
import co.cask.cdap.notifications.feeds.NotificationFeedManager;
import co.cask.cdap.proto.Id;
import co.cask.cdap.test.internal.AppFabricTestHelper;
import com.google.common.collect.ImmutableList;
import com.google.common.collect.ImmutableMap;
import org.apache.twill.filesystem.LocalLocationFactory;
import org.apache.twill.filesystem.LocationFactory;
import org.junit.AfterClass;
import org.junit.Assert;
import org.junit.BeforeClass;
import org.junit.Test;

import java.util.List;

public class SchedulerServiceTest {
  public static SchedulerService schedulerService;
  public static NotificationFeedManager notificationFeedManager;
  public static StreamAdmin streamAdmin;
  public static Store store;
  public static LocationFactory locationFactory;

  private static final Id.Namespace account = new Id.Namespace(Constants.DEFAULT_NAMESPACE);
  private static final Id.Application appId = new Id.Application(account, AppWithWorkflow.NAME);
  private static final Id.Program program = new Id.Program(appId, AppWithWorkflow.SampleWorkflow.NAME);
  private static final SchedulableProgramType programType = SchedulableProgramType.WORKFLOW;
<<<<<<< HEAD
  private static final Id.Stream STREAM_ID = Id.Stream.from(account, "stream");
  private static final Schedule timeSchedule1 = new TimeSchedule("Schedule1", "Every minute", "* * * * ?");
  private static final Schedule timeSchedule2 = new TimeSchedule("Schedule2", "Every Hour", "0 * * * ?");
  private static final Schedule dataSchedule1 = new StreamSizeSchedule("Schedule3", "Every 1M", STREAM_ID.getName(), 1);
  private static final Schedule dataSchedule2 = new StreamSizeSchedule("Schedule4", "Every 10M", STREAM_ID.getName(),
                                                                       10);
=======
  private static final Schedule schedule1 = Schedules.createTimeSchedule("Schedule1", "Every minute", "* * * * ?");
  private static final Schedule schedule2 = Schedules.createTimeSchedule("Schedule2", "Every Hour", "0 * * * ?");
>>>>>>> 7ccc787e

  @BeforeClass
  public static void set() throws Exception {
    schedulerService = AppFabricTestHelper.getInjector().getInstance(SchedulerService.class);
    notificationFeedManager = AppFabricTestHelper.getInjector().getInstance(NotificationFeedManager.class);
    streamAdmin = AppFabricTestHelper.getInjector().getInstance(StreamAdmin.class);
    streamAdmin.create(STREAM_ID);
    store = AppFabricTestHelper.getInjector().getInstance(StoreFactory.class).create();
    locationFactory = new LocalLocationFactory();
  }

  @AfterClass
  public static void finish() {
    schedulerService.stopAndWait();
  }

  @Test
  public void testSchedulesAcrossNamespace() throws Exception {
    AppFabricTestHelper.deployApplication(AppWithWorkflow.class);
    ApplicationSpecification applicationSpecification = store.getApplication(appId);

    schedulerService.schedule(program, programType, ImmutableList.of(timeSchedule1));
    store.addApplication(appId, createNewSpecification(applicationSpecification, program, programType, timeSchedule1),
                         locationFactory.create("app"));

    Id.Program programInOtherNamespace =
      Id.Program.from(new Id.Application(new Id.Namespace("otherNamespace"), appId.getId()), program.getId());

    List<String> scheduleIds = schedulerService.getScheduleIds(program, programType);
    Assert.assertEquals(1, scheduleIds.size());

    List<String> scheduleIdsOtherNamespace = schedulerService.getScheduleIds(programInOtherNamespace, programType);
    Assert.assertEquals(0, scheduleIdsOtherNamespace.size());

    schedulerService.schedule(programInOtherNamespace, programType, ImmutableList.of(timeSchedule2));
    store.addApplication(appId, createNewSpecification(applicationSpecification, programInOtherNamespace, programType,
                                                       timeSchedule2),
                         locationFactory.create("app"));

    scheduleIdsOtherNamespace = schedulerService.getScheduleIds(programInOtherNamespace, programType);
    Assert.assertEquals(1, scheduleIdsOtherNamespace.size());

    Assert.assertNotEquals(scheduleIds.get(0), scheduleIdsOtherNamespace.get(0));

  }

  @Test
  public void testSimpleSchedulerLifecycle() throws Exception {
    AppFabricTestHelper.deployApplication(AppWithWorkflow.class);
    ApplicationSpecification applicationSpecification = store.getApplication(appId);

    schedulerService.schedule(program, programType, ImmutableList.of(timeSchedule1));
    applicationSpecification = createNewSpecification(applicationSpecification, program, programType, timeSchedule1);
    store.addApplication(appId, applicationSpecification, locationFactory.create("app"));
    List<String> scheduleIds = schedulerService.getScheduleIds(program, programType);
    Assert.assertEquals(1, scheduleIds.size());
    checkState(Scheduler.ScheduleState.SCHEDULED, scheduleIds);

    schedulerService.schedule(program, programType, timeSchedule2);
    applicationSpecification = createNewSpecification(applicationSpecification, program, programType, timeSchedule2);
    store.addApplication(appId, applicationSpecification, locationFactory.create("app"));
    scheduleIds = schedulerService.getScheduleIds(program, programType);
    Assert.assertEquals(2, scheduleIds.size());
    checkState(Scheduler.ScheduleState.SCHEDULED, scheduleIds);

    schedulerService.schedule(program, programType, ImmutableList.of(dataSchedule1, dataSchedule2));
    applicationSpecification = createNewSpecification(applicationSpecification, program, programType, dataSchedule1);
    applicationSpecification = createNewSpecification(applicationSpecification, program, programType, dataSchedule2);
    store.addApplication(appId, applicationSpecification, locationFactory.create("app"));
    scheduleIds = schedulerService.getScheduleIds(program, programType);
    Assert.assertEquals(4, scheduleIds.size());
    checkState(Scheduler.ScheduleState.SCHEDULED, scheduleIds);

    schedulerService.suspendSchedule(program, SchedulableProgramType.WORKFLOW, "Schedule1");
    schedulerService.suspendSchedule(program, SchedulableProgramType.WORKFLOW, "Schedule2");

    checkState(Scheduler.ScheduleState.SUSPENDED, ImmutableList.of("Schedule1", "Schedule2"));
    checkState(Scheduler.ScheduleState.SCHEDULED, ImmutableList.of("Schedule3", "Schedule4"));

    schedulerService.suspendSchedule(program, SchedulableProgramType.WORKFLOW, "Schedule3");
    schedulerService.suspendSchedule(program, SchedulableProgramType.WORKFLOW, "Schedule4");

    checkState(Scheduler.ScheduleState.SUSPENDED, scheduleIds);

    schedulerService.deleteSchedules(program, programType);
    Assert.assertEquals(0, schedulerService.getScheduleIds(program, programType).size());

    // Check the state of the old scheduleIds
    // (which should be deleted by the call to SchedulerService#delete(Program, ProgramType)
    checkState(Scheduler.ScheduleState.NOT_FOUND, scheduleIds);
  }

  private void checkState(Scheduler.ScheduleState expectedState, List<String> scheduleIds) {
    for (String scheduleId : scheduleIds) {
      int i = scheduleId.lastIndexOf(':');
      Assert.assertEquals(expectedState, schedulerService.scheduleState(program, SchedulableProgramType.WORKFLOW,
                                                                        scheduleId.substring(i + 1)));
    }
  }

  private ApplicationSpecification createNewSpecification(ApplicationSpecification spec, Id.Program programId,
                                                          SchedulableProgramType programType, Schedule schedule) {
    ImmutableMap.Builder<String, ScheduleSpecification> builder = ImmutableMap.builder();
    builder.putAll(spec.getSchedules());
    builder.put(schedule.getName(), new ScheduleSpecification(schedule,
                                                              new ScheduleProgramInfo(programType, programId.getId()),
                                                              ImmutableMap.<String, String>of()));
    return new DefaultApplicationSpecification(
      spec.getName(),
      spec.getDescription(),
      spec.getStreams(),
      spec.getDatasetModules(),
      spec.getDatasets(),
      spec.getFlows(),
      spec.getProcedures(),
      spec.getMapReduce(),
      spec.getSpark(),
      spec.getWorkflows(),
      spec.getServices(),
      builder.build()
    );
  }
}<|MERGE_RESOLUTION|>--- conflicted
+++ resolved
@@ -19,17 +19,12 @@
 import co.cask.cdap.AppWithWorkflow;
 import co.cask.cdap.api.schedule.SchedulableProgramType;
 import co.cask.cdap.api.schedule.Schedule;
-<<<<<<< HEAD
 import co.cask.cdap.api.schedule.ScheduleSpecification;
-import co.cask.cdap.api.schedule.StreamSizeSchedule;
-import co.cask.cdap.api.schedule.TimeSchedule;
+import co.cask.cdap.api.schedule.Schedules;
 import co.cask.cdap.api.workflow.ScheduleProgramInfo;
 import co.cask.cdap.app.ApplicationSpecification;
 import co.cask.cdap.app.store.Store;
 import co.cask.cdap.app.store.StoreFactory;
-=======
-import co.cask.cdap.api.schedule.Schedules;
->>>>>>> 7ccc787e
 import co.cask.cdap.common.conf.Constants;
 import co.cask.cdap.data2.transaction.stream.StreamAdmin;
 import co.cask.cdap.internal.app.DefaultApplicationSpecification;
@@ -58,17 +53,13 @@
   private static final Id.Application appId = new Id.Application(account, AppWithWorkflow.NAME);
   private static final Id.Program program = new Id.Program(appId, AppWithWorkflow.SampleWorkflow.NAME);
   private static final SchedulableProgramType programType = SchedulableProgramType.WORKFLOW;
-<<<<<<< HEAD
   private static final Id.Stream STREAM_ID = Id.Stream.from(account, "stream");
-  private static final Schedule timeSchedule1 = new TimeSchedule("Schedule1", "Every minute", "* * * * ?");
-  private static final Schedule timeSchedule2 = new TimeSchedule("Schedule2", "Every Hour", "0 * * * ?");
-  private static final Schedule dataSchedule1 = new StreamSizeSchedule("Schedule3", "Every 1M", STREAM_ID.getName(), 1);
-  private static final Schedule dataSchedule2 = new StreamSizeSchedule("Schedule4", "Every 10M", STREAM_ID.getName(),
-                                                                       10);
-=======
-  private static final Schedule schedule1 = Schedules.createTimeSchedule("Schedule1", "Every minute", "* * * * ?");
-  private static final Schedule schedule2 = Schedules.createTimeSchedule("Schedule2", "Every Hour", "0 * * * ?");
->>>>>>> 7ccc787e
+  private static final Schedule timeSchedule1 = Schedules.createTimeSchedule("Schedule1", "Every minute", "* * * * ?");
+  private static final Schedule timeSchedule2 = Schedules.createTimeSchedule("Schedule2", "Every Hour", "0 * * * ?");
+  private static final Schedule dataSchedule1 =
+    Schedules.createDataSchedule("Schedule3", "Every 1M", Schedules.Source.STREAM, STREAM_ID.getName(), 1);
+  private static final Schedule dataSchedule2 =
+    Schedules.createDataSchedule("Schedule4", "Every 10M", Schedules.Source.STREAM, STREAM_ID.getName(), 10);
 
   @BeforeClass
   public static void set() throws Exception {
