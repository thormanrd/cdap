/*
 * Copyright © 2014-2015 Cask Data, Inc.
 *
 * Licensed under the Apache License, Version 2.0 (the "License"); you may not
 * use this file except in compliance with the License. You may obtain a copy of
 * the License at
 *
 * http://www.apache.org/licenses/LICENSE-2.0
 *
 * Unless required by applicable law or agreed to in writing, software
 * distributed under the License is distributed on an "AS IS" BASIS, WITHOUT
 * WARRANTIES OR CONDITIONS OF ANY KIND, either express or implied. See the
 * License for the specific language governing permissions and limitations under
 * the License.
 */

package co.cask.cdap.internal.app.runtime.schedule;

import co.cask.cdap.AppWithWorkflow;
import co.cask.cdap.api.schedule.SchedulableProgramType;
import co.cask.cdap.api.schedule.Schedule;
import co.cask.cdap.api.schedule.ScheduleSpecification;
import co.cask.cdap.api.schedule.Schedules;
import co.cask.cdap.api.workflow.ScheduleProgramInfo;
import co.cask.cdap.app.ApplicationSpecification;
import co.cask.cdap.app.store.Store;
import co.cask.cdap.app.store.StoreFactory;
import co.cask.cdap.common.conf.Constants;
import co.cask.cdap.internal.app.DefaultApplicationSpecification;
import co.cask.cdap.proto.Id;
import co.cask.cdap.proto.ProgramType;
import co.cask.cdap.test.internal.AppFabricTestHelper;
import com.google.common.collect.ImmutableList;
import com.google.common.collect.ImmutableMap;
import org.apache.twill.filesystem.LocalLocationFactory;
import org.apache.twill.filesystem.LocationFactory;
import org.junit.AfterClass;
import org.junit.Assert;
import org.junit.BeforeClass;
import org.junit.Test;

import java.util.List;

public class SchedulerServiceTest {
  public static SchedulerService schedulerService;
  public static Store store;
  public static LocationFactory locationFactory;

  private static final Id.Namespace account = new Id.Namespace(Constants.DEFAULT_NAMESPACE);
  private static final Id.Application appId = new Id.Application(account, AppWithWorkflow.NAME);
<<<<<<< HEAD
  private static final Id.Program program = new Id.Program(appId, type, AppWithWorkflow.SampleWorkflow.NAME);
=======
  private static final Id.Program program = new Id.Program(appId, ProgramType.WORKFLOW,
                                                           AppWithWorkflow.SampleWorkflow.NAME);
>>>>>>> 208474c7
  private static final SchedulableProgramType programType = SchedulableProgramType.WORKFLOW;
  private static final Schedule schedule1 = Schedules.createTimeSchedule("Schedule1", "Every minute", "* * * * ?");
  private static final Schedule schedule2 = Schedules.createTimeSchedule("Schedule2", "Every Hour", "0 * * * ?");

  @BeforeClass
  public static void set() {
    schedulerService = AppFabricTestHelper.getInjector().getInstance(SchedulerService.class);
    store = AppFabricTestHelper.getInjector().getInstance(StoreFactory.class).create();
    locationFactory = new LocalLocationFactory();
  }

  @AfterClass
  public static void finish() {
    schedulerService.stopAndWait();
  }

  @Test
  public void testSchedulesAcrossNamespace() throws Exception {
    AppFabricTestHelper.deployApplication(AppWithWorkflow.class);
    ApplicationSpecification applicationSpecification = store.getApplication(appId);

    schedulerService.schedule(program, programType, ImmutableList.of(schedule1));
    applicationSpecification = createNewSpecification(applicationSpecification, program, programType, schedule1);
    store.addApplication(appId, applicationSpecification, locationFactory.create("app"));

    Id.Program programInOtherNamespace =
      Id.Program.from(new Id.Application(new Id.Namespace("otherNamespace"), appId.getId()),
                      program.getType(), program.getId());

    List<String> scheduleIds = schedulerService.getScheduleIds(program, programType);
    Assert.assertEquals(1, scheduleIds.size());

    List<String> scheduleIdsOtherNamespace = schedulerService.getScheduleIds(programInOtherNamespace, programType);
    Assert.assertEquals(0, scheduleIdsOtherNamespace.size());

    schedulerService.schedule(programInOtherNamespace, programType, ImmutableList.of(schedule2));
    applicationSpecification = createNewSpecification(applicationSpecification, programInOtherNamespace, programType,
                                                      schedule2);
    store.addApplication(appId, applicationSpecification, locationFactory.create("app"));

    scheduleIdsOtherNamespace = schedulerService.getScheduleIds(programInOtherNamespace, programType);
    Assert.assertEquals(1, scheduleIdsOtherNamespace.size());

    Assert.assertNotEquals(scheduleIds.get(0), scheduleIdsOtherNamespace.get(0));

  }

  @Test
  public void testSimpleSchedulerLifecycle() throws Exception {
    AppFabricTestHelper.deployApplication(AppWithWorkflow.class);
    ApplicationSpecification applicationSpecification = store.getApplication(appId);

    schedulerService.schedule(program, programType, ImmutableList.of(schedule1));
    applicationSpecification = createNewSpecification(applicationSpecification, program, programType, schedule1);
    store.addApplication(appId, applicationSpecification, locationFactory.create("app"));
    List<String> scheduleIds = schedulerService.getScheduleIds(program, programType);
    Assert.assertEquals(1, scheduleIds.size());
    checkState(Scheduler.ScheduleState.SCHEDULED, scheduleIds);

    schedulerService.schedule(program, programType, ImmutableList.of(schedule2));
    applicationSpecification = createNewSpecification(applicationSpecification, program, programType, schedule2);
    store.addApplication(appId, applicationSpecification, locationFactory.create("app"));
    scheduleIds = schedulerService.getScheduleIds(program, programType);
    Assert.assertEquals(2, scheduleIds.size());

    checkState(Scheduler.ScheduleState.SCHEDULED, scheduleIds);

    schedulerService.suspendSchedule(program, SchedulableProgramType.WORKFLOW, "Schedule1");
    schedulerService.suspendSchedule(program, SchedulableProgramType.WORKFLOW, "Schedule2");

    checkState(Scheduler.ScheduleState.SUSPENDED, scheduleIds);

    schedulerService.deleteSchedules(program, programType);
    Assert.assertEquals(0, schedulerService.getScheduleIds(program, programType).size());
    applicationSpecification = deleteSchedulesFromSpec(applicationSpecification);
    store.addApplication(appId, applicationSpecification, locationFactory.create("app"));

    // Check the state of the old scheduleIds
    // (which should be deleted by the call to SchedulerService#delete(Program, ProgramType)
    checkState(Scheduler.ScheduleState.NOT_FOUND, scheduleIds);
  }

  private void checkState(Scheduler.ScheduleState expectedState, List<String> scheduleIds) throws Exception {
    Assert.assertEquals(expectedState, schedulerService.scheduleState(program, SchedulableProgramType.WORKFLOW,
                                                                      "Schedule1"));
    Assert.assertEquals(expectedState, schedulerService.scheduleState(program, SchedulableProgramType.WORKFLOW,
                                                                      "Schedule1"));
  }

  private ApplicationSpecification createNewSpecification(ApplicationSpecification spec, Id.Program programId,
                                                          SchedulableProgramType programType, Schedule schedule) {
    ImmutableMap.Builder<String, ScheduleSpecification> builder = ImmutableMap.builder();
    builder.putAll(spec.getSchedules());
    builder.put(schedule.getName(), new ScheduleSpecification(schedule,
                                                              new ScheduleProgramInfo(programType, programId.getId()),
                                                              ImmutableMap.<String, String>of()));
    return new DefaultApplicationSpecification(
      spec.getName(),
      spec.getDescription(),
      spec.getStreams(),
      spec.getDatasetModules(),
      spec.getDatasets(),
      spec.getFlows(),
      spec.getProcedures(),
      spec.getMapReduce(),
      spec.getSpark(),
      spec.getWorkflows(),
      spec.getServices(),
      builder.build(),
      spec.getWorkers()
    );
  }

  private ApplicationSpecification deleteSchedulesFromSpec(ApplicationSpecification spec) {
    return new DefaultApplicationSpecification(
      spec.getName(),
      spec.getDescription(),
      spec.getStreams(),
      spec.getDatasetModules(),
      spec.getDatasets(),
      spec.getFlows(),
      spec.getProcedures(),
      spec.getMapReduce(),
      spec.getSpark(),
      spec.getWorkflows(),
      spec.getServices(),
      ImmutableMap.<String, ScheduleSpecification>of(),
      spec.getWorkers()
    );
  }
}<|MERGE_RESOLUTION|>--- conflicted
+++ resolved
@@ -48,12 +48,8 @@
 
   private static final Id.Namespace account = new Id.Namespace(Constants.DEFAULT_NAMESPACE);
   private static final Id.Application appId = new Id.Application(account, AppWithWorkflow.NAME);
-<<<<<<< HEAD
-  private static final Id.Program program = new Id.Program(appId, type, AppWithWorkflow.SampleWorkflow.NAME);
-=======
   private static final Id.Program program = new Id.Program(appId, ProgramType.WORKFLOW,
                                                            AppWithWorkflow.SampleWorkflow.NAME);
->>>>>>> 208474c7
   private static final SchedulableProgramType programType = SchedulableProgramType.WORKFLOW;
   private static final Schedule schedule1 = Schedules.createTimeSchedule("Schedule1", "Every minute", "* * * * ?");
   private static final Schedule schedule2 = Schedules.createTimeSchedule("Schedule2", "Every Hour", "0 * * * ?");
