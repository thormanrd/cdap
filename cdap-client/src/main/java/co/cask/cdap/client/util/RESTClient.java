/*
 * Copyright © 2014 Cask Data, Inc.
 *
 * Licensed under the Apache License, Version 2.0 (the "License"); you may not
 * use this file except in compliance with the License. You may obtain a copy of
 * the License at
 *
 * http://www.apache.org/licenses/LICENSE-2.0
 *
 * Unless required by applicable law or agreed to in writing, software
 * distributed under the License is distributed on an "AS IS" BASIS, WITHOUT
 * WARRANTIES OR CONDITIONS OF ANY KIND, either express or implied. See the
 * License for the specific language governing permissions and limitations under
 * the License.
 */

package co.cask.cdap.client.util;

import co.cask.cdap.client.config.ClientConfig;
import co.cask.cdap.common.exception.UnauthorizedException;
import co.cask.cdap.security.authentication.client.AccessToken;
import co.cask.common.http.HttpMethod;
import co.cask.common.http.HttpRequest;
import co.cask.common.http.HttpRequestConfig;
import co.cask.common.http.HttpRequests;
import co.cask.common.http.HttpResponse;
import com.google.common.collect.ImmutableMap;
import com.google.common.collect.Lists;
import com.google.inject.Inject;
import org.apache.commons.lang.ArrayUtils;

import java.io.IOException;
import java.net.HttpURLConnection;
import java.net.URL;
import java.util.List;
import java.util.Map;
import java.util.concurrent.TimeUnit;
import javax.ws.rs.core.HttpHeaders;

/**
 * Wrapper around the HTTP client implementation.
 */
public class RESTClient {

  private final List<Listener> listeners;
  private final HttpRequestConfig defaultConfig;
  private final HttpRequestConfig uploadConfig;
  private final int unavailableRetryLimit;

  @Inject
  public RESTClient(ClientConfig clientConfig) {
    this.listeners = Lists.newArrayList();
    this.defaultConfig = clientConfig.getDefaultHttpConfig();
    this.uploadConfig = clientConfig.getUploadHttpConfig();
    this.unavailableRetryLimit = clientConfig.getUnavailableRetryLimit();
  }

  public RESTClient(HttpRequestConfig defaultConfig, HttpRequestConfig uploadConfig, int unavailableRetryLimit) {
    this.listeners = Lists.newArrayList();
    this.defaultConfig = defaultConfig;
    this.uploadConfig = uploadConfig;
    this.unavailableRetryLimit = unavailableRetryLimit;
  }

  public void addListener(Listener listener) {
    listeners.add(listener);
  }

  public boolean removeListener(Listener listener) {
    return listeners.remove(listener);
  }

  public HttpResponse execute(HttpRequest request, AccessToken accessToken, int... allowedErrorCodes)
    throws IOException, UnauthorizedException {
    return execute(HttpRequest.builder(request).addHeaders(getAuthHeaders(accessToken)).build(), allowedErrorCodes);
  }

  public HttpResponse execute(HttpMethod httpMethod, URL url, AccessToken accessToken, int... allowedErrorCodes)
    throws IOException, UnauthorizedException {
    return execute(HttpRequest.builder(httpMethod, url).addHeaders(getAuthHeaders(accessToken)).build(),
                   allowedErrorCodes);
  }

  public HttpResponse execute(HttpMethod httpMethod, URL url, Map<String, String> headers, AccessToken accessToken,
                              int... allowedErrorCodes) throws IOException, UnauthorizedException {
    return execute(HttpRequest.builder(httpMethod, url).addHeaders(headers).addHeaders(getAuthHeaders(accessToken))
                     .build(), allowedErrorCodes);
  }

  public HttpResponse execute(HttpMethod httpMethod, URL url, String body, Map<String, String> headers,
                              AccessToken accessToken, int... allowedErrorCodes)
    throws IOException, UnauthorizedException {
    return execute(HttpRequest.builder(httpMethod, url).addHeaders(headers).addHeaders(getAuthHeaders(accessToken))
                     .withBody(body).build(), allowedErrorCodes);
  }

  private HttpResponse execute(HttpRequest request, int... allowedErrorCodes) throws IOException,
<<<<<<< HEAD
    UnAuthorizedAccessTokenException {

=======
    UnauthorizedException {
>>>>>>> ca273923
    int currentTry = 0;
    HttpResponse response;
    do {
      onRequest(request, currentTry);
      response = HttpRequests.execute(request, defaultConfig);

      int responseCode = response.getResponseCode();
<<<<<<< HEAD
=======
      if (responseCode == HttpURLConnection.HTTP_UNAUTHORIZED) {
        throw new UnauthorizedException("Unauthorized status code received from the server.");
      }
      if (!isSuccessful(responseCode) && responseCode != HttpURLConnection.HTTP_UNAVAILABLE
        && !ArrayUtils.contains(allowedErrorCodes, responseCode)) {
        throw new IOException(responseCode + ": " + response.getResponseBodyAsString());
      }
>>>>>>> ca273923
      if (responseCode == HttpURLConnection.HTTP_UNAVAILABLE) {
        currentTry++;
        try {
          TimeUnit.MILLISECONDS.sleep(100);
        } catch (InterruptedException e) {
          break;
        }
        continue;
      }

      onResponse(request, response, currentTry);
      if (responseCode == HttpURLConnection.HTTP_UNAUTHORIZED) {
        throw new UnAuthorizedAccessTokenException("Unauthorized status code received from the server.");
      }
      if (!isSuccessful(responseCode) && !ArrayUtils.contains(allowedErrorCodes, responseCode)) {
        throw new IOException(responseCode + ": " + response.getResponseBodyAsString());
      }
      return response;
    } while (currentTry <= unavailableRetryLimit);
    return response;
  }

  private void onRequest(HttpRequest request, int attempt) {
    for (Listener listener : listeners) {
      listener.onRequest(request, attempt);
    }
  }

  private void onResponse(HttpRequest request, HttpResponse response, int attemptsMade) {
    for (Listener listener : listeners) {
      listener.onResponse(request, response, attemptsMade);
    }
  }

  public HttpResponse upload(HttpRequest request, AccessToken accessToken, int... allowedErrorCodes)
    throws IOException, UnauthorizedException {
    HttpResponse response = HttpRequests.execute(
      HttpRequest.builder(request).addHeaders(getAuthHeaders(accessToken)).build(), uploadConfig);
    int responseCode = response.getResponseCode();
    if (!isSuccessful(responseCode) && !ArrayUtils.contains(allowedErrorCodes, responseCode)) {
      if (responseCode == HttpURLConnection.HTTP_UNAUTHORIZED) {
        throw new UnauthorizedException("Unauthorized status code received from the server.");
      }
      throw new IOException(response.getResponseBodyAsString());
    }
    return response;
  }

  private boolean isSuccessful(int responseCode) {
    return 200 <= responseCode && responseCode <= 299;
  }

  private Map<String, String> getAuthHeaders(AccessToken accessToken) {
    Map<String, String> headers = ImmutableMap.of();
    if (accessToken != null) {
      headers = ImmutableMap.of(HttpHeaders.AUTHORIZATION, accessToken.getTokenType() + " " + accessToken.getValue());
    }
    return headers;
  }

  /**
   * Listener for when requests are made and when responses are received.
   */
  public static interface Listener {
    void onRequest(HttpRequest request, int attempt);
    void onResponse(HttpRequest request, HttpResponse response, int attemptsMade);
  }
}<|MERGE_RESOLUTION|>--- conflicted
+++ resolved
@@ -94,13 +94,9 @@
                      .withBody(body).build(), allowedErrorCodes);
   }
 
-  private HttpResponse execute(HttpRequest request, int... allowedErrorCodes) throws IOException,
-<<<<<<< HEAD
-    UnAuthorizedAccessTokenException {
+  private HttpResponse execute(HttpRequest request, int... allowedErrorCodes)
+    throws IOException, UnauthorizedException {
 
-=======
-    UnauthorizedException {
->>>>>>> ca273923
     int currentTry = 0;
     HttpResponse response;
     do {
@@ -108,16 +104,6 @@
       response = HttpRequests.execute(request, defaultConfig);
 
       int responseCode = response.getResponseCode();
-<<<<<<< HEAD
-=======
-      if (responseCode == HttpURLConnection.HTTP_UNAUTHORIZED) {
-        throw new UnauthorizedException("Unauthorized status code received from the server.");
-      }
-      if (!isSuccessful(responseCode) && responseCode != HttpURLConnection.HTTP_UNAVAILABLE
-        && !ArrayUtils.contains(allowedErrorCodes, responseCode)) {
-        throw new IOException(responseCode + ": " + response.getResponseBodyAsString());
-      }
->>>>>>> ca273923
       if (responseCode == HttpURLConnection.HTTP_UNAVAILABLE) {
         currentTry++;
         try {
@@ -130,7 +116,7 @@
 
       onResponse(request, response, currentTry);
       if (responseCode == HttpURLConnection.HTTP_UNAUTHORIZED) {
-        throw new UnAuthorizedAccessTokenException("Unauthorized status code received from the server.");
+        throw new UnauthorizedException("Unauthorized status code received from the server.");
       }
       if (!isSuccessful(responseCode) && !ArrayUtils.contains(allowedErrorCodes, responseCode)) {
         throw new IOException(responseCode + ": " + response.getResponseBodyAsString());
