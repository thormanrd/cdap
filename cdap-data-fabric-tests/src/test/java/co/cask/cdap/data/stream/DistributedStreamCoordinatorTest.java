--- conflicted
+++ resolved
@@ -24,13 +24,10 @@
 import co.cask.cdap.data.runtime.DataFabricModules;
 import co.cask.cdap.data.runtime.DataSetsModules;
 import co.cask.cdap.data.runtime.TransactionMetricsModule;
-<<<<<<< HEAD
-import co.cask.cdap.notifications.feeds.guice.NotificationFeedServiceRuntimeModule;
-=======
 import co.cask.cdap.data.stream.service.NoOpStreamMetaStore;
 import co.cask.cdap.data.stream.service.StreamMetaStore;
+import co.cask.cdap.notifications.feeds.guice.NotificationFeedServiceRuntimeModule;
 import com.google.inject.AbstractModule;
->>>>>>> 8deac8a4
 import com.google.inject.Guice;
 import com.google.inject.Injector;
 import com.google.inject.util.Modules;
@@ -66,9 +63,7 @@
       new DataSetsModules().getDistributedModule(),
       new TransactionMetricsModule(),
       new LocationRuntimeModule().getDistributedModules(),
-<<<<<<< HEAD
-      new NotificationFeedServiceRuntimeModule().getInMemoryModules()
-=======
+      new NotificationFeedServiceRuntimeModule().getInMemoryModules(),
       Modules.override(new StreamAdminModules().getDistributedModules())
         .with(new AbstractModule() {
           @Override
@@ -76,7 +71,6 @@
             bind(StreamMetaStore.class).to(NoOpStreamMetaStore.class);
           }
         })
->>>>>>> 8deac8a4
     );
 
     zkClient = injector.getInstance(ZKClientService.class);
