--- conflicted
+++ resolved
@@ -19,7 +19,6 @@
 import co.cask.cdap.api.dataset.DatasetDefinition;
 import co.cask.cdap.api.dataset.DatasetProperties;
 import co.cask.cdap.api.dataset.table.Table;
-import co.cask.cdap.common.conf.CConfiguration;
 import co.cask.cdap.common.conf.Constants;
 import co.cask.cdap.data2.datafabric.dataset.DatasetsUtil;
 import co.cask.cdap.data2.dataset2.DatasetFramework;
@@ -56,16 +55,7 @@
   private Transactional<StreamMds, MetadataStoreDataset> txnl;
 
   @Inject
-<<<<<<< HEAD
-  public MDSStreamMetaStore(CConfiguration conf, final TransactionSystemClient txClient,
-                            final DatasetFramework dsFramework) {
-=======
-  public MDSStreamMetaStore(CConfiguration conf,
-                            TransactionExecutorFactory txExecutorFactory, DatasetFramework framework) {
-
-    final DatasetFramework dsFramework = new NamespacedDatasetFramework(framework, new DefaultDatasetNamespace(conf));
->>>>>>> 073547b8
-
+  public MDSStreamMetaStore(TransactionExecutorFactory txExecutorFactory, final DatasetFramework dsFramework) {
     txnl = Transactional.of(txExecutorFactory, new Supplier<StreamMds>() {
       @Override
       public StreamMds get() {
