/*
 * Copyright © 2014-2015 Cask Data, Inc.
 *
 * Licensed under the Apache License, Version 2.0 (the "License"); you may not
 * use this file except in compliance with the License. You may obtain a copy of
 * the License at
 *
 * http://www.apache.org/licenses/LICENSE-2.0
 *
 * Unless required by applicable law or agreed to in writing, software
 * distributed under the License is distributed on an "AS IS" BASIS, WITHOUT
 * WARRANTIES OR CONDITIONS OF ANY KIND, either express or implied. See the
 * License for the specific language governing permissions and limitations under
 * the License.
 */

package co.cask.cdap.data2.transaction.queue.leveldb;

import co.cask.cdap.common.conf.CConfiguration;
import co.cask.cdap.common.queue.QueueName;
import co.cask.cdap.data2.dataset2.lib.table.leveldb.LevelDBTableService;
<<<<<<< HEAD
=======
import co.cask.cdap.data2.transaction.queue.QueueAdmin;
>>>>>>> 663943a0
import co.cask.cdap.data2.transaction.queue.AbstractQueueAdmin;
import co.cask.cdap.data2.transaction.queue.QueueConstants;
import com.google.inject.Inject;
import com.google.inject.Singleton;
import org.slf4j.Logger;
import org.slf4j.LoggerFactory;

import java.net.URI;
import java.util.Map;
import java.util.Properties;

import static co.cask.cdap.data2.transaction.queue.QueueConstants.QueueType.QUEUE;

/**
 * admin for queues in leveldb.
 */
@Singleton
public class LevelDBQueueAdmin extends AbstractQueueAdmin {

  private static final Logger LOG = LoggerFactory.getLogger(LevelDBQueueAdmin.class);

  private final LevelDBTableService service;

  @Inject
  public LevelDBQueueAdmin(CConfiguration conf, LevelDBTableService service) {
    this(conf, service, QUEUE);
  }

  protected LevelDBQueueAdmin(CConfiguration conf, LevelDBTableService service,
                              QueueConstants.QueueType type) {
    super(conf, type);
    this.service = service;
<<<<<<< HEAD
    // todo: we have to do that because queues do not follow dataset semantic fully (yet)
=======
>>>>>>> 663943a0
  }

  /**
   * This determines whether dropping a queue is supported (by dropping the queue's table).
   */
  public boolean doDropTable(@SuppressWarnings("unused") QueueName queueName) {
    // no-op because this would drop all tables for the flow
    // todo: introduce a method dropAllFor(flow) or similar
    return false;
  }

  /**
   * This determines whether truncating a queue is supported (by truncating the queue's table).
   */
  public boolean doTruncateTable(@SuppressWarnings("unused") QueueName queueName) {
    // yes, this will truncate all queues of the flow. But it rarely makes sense to clear a single queue.
    // todo: introduce a method truncateAllFor(flow) or similar, and set this to false
    return true;
  }

  @Override
  public boolean exists(@SuppressWarnings("unused") String name) {
    try {
      String actualTableName = getActualTableName(QueueName.from(URI.create(name)));
      service.getTable(actualTableName);
      return true;
    } catch (Exception e) {
      return false;
    }
  }

  @Override
  public void create(String name) throws Exception {
    create(QueueName.from(URI.create(name)));
  }

  public void create(QueueName queueName) throws Exception {
    String actualTableName = getActualTableName(queueName);
    service.ensureTableExists(actualTableName);
  }

  @Override
  public void create(String name, @SuppressWarnings("unused") Properties props) throws Exception {
    create(name);
  }

  @Override
  public void truncate(String name) throws Exception {
    QueueName queueName = QueueName.from(URI.create(name));
    // all queues for one flow are stored in same table, and we would clear all of them. this makes it optional.
    if (doTruncateTable(queueName)) {
      String actualTableName = getActualTableName(queueName);
      service.dropTable(actualTableName);
      service.ensureTableExists(actualTableName);
    } else {
      LOG.warn("truncate({}) on LevelDB queue table has no effect.", name);
    }
  }

  @Override
  public void clearAllForFlow(String namespaceId, String app, String flow) throws Exception {
    String tableName = getTableNameForFlow(namespaceId, app, flow);
    service.dropTable(tableName);
    service.ensureTableExists(tableName);
  }

  @Override
  public void dropAllForFlow(String namespaceId, String app, String flow) throws Exception {
    String tableName = getTableNameForFlow(namespaceId, app, flow);
    service.dropTable(tableName);
  }

  @Override
  public void drop(String name) throws Exception {
    QueueName queueName = QueueName.from(URI.create(name));
    // all queues for one flow are stored in same table, and we would drop all of them. this makes it optional.
    if (doDropTable(queueName)) {
      String actualTableName = getActualTableName(queueName);
      service.dropTable(actualTableName);
    } else {
      LOG.warn("drop({}) on LevelDB queue table has no effect.", name);
    }
  }

  @Override
  public void upgrade(String name, Properties properties) throws Exception {
    // No-op
  }

  @Override
  public void dropAllInNamespace(String namespaceId) throws Exception {
    dropAllTablesWithPrefix(String.format("%s.", getTableNamePrefix(namespaceId)));
  }

  @Override
  public void configureInstances(QueueName queueName, long groupId, int instances) {
    // No-op
    // Potentially refactor QueueClientFactory to have better way to handle instances and group info.
  }

  @Override
  public void configureGroups(QueueName queueName, Map<Long, Integer> groupInfo) {
    // No-op
    // Potentially refactor QueueClientFactory to have better way to handle instances and group info.
  }

  @Override
  public void upgrade() throws Exception {
    // No-op
  }

  private void dropAllTablesWithPrefix(String tableNamePrefix) throws Exception {
    for (String tableName : service.list()) {
      if (tableName.startsWith(tableNamePrefix)) {
        service.dropTable(tableName);
      }
    }
  }
}<|MERGE_RESOLUTION|>--- conflicted
+++ resolved
@@ -19,10 +19,7 @@
 import co.cask.cdap.common.conf.CConfiguration;
 import co.cask.cdap.common.queue.QueueName;
 import co.cask.cdap.data2.dataset2.lib.table.leveldb.LevelDBTableService;
-<<<<<<< HEAD
-=======
 import co.cask.cdap.data2.transaction.queue.QueueAdmin;
->>>>>>> 663943a0
 import co.cask.cdap.data2.transaction.queue.AbstractQueueAdmin;
 import co.cask.cdap.data2.transaction.queue.QueueConstants;
 import com.google.inject.Inject;
@@ -55,10 +52,6 @@
                               QueueConstants.QueueType type) {
     super(conf, type);
     this.service = service;
-<<<<<<< HEAD
-    // todo: we have to do that because queues do not follow dataset semantic fully (yet)
-=======
->>>>>>> 663943a0
   }
 
   /**
