/*
 * Copyright © 2015 Cask Data, Inc.
 *
 * Licensed under the Apache License, Version 2.0 (the "License"); you may not
 * use this file except in compliance with the License. You may obtain a copy of
 * the License at
 *
 * http://www.apache.org/licenses/LICENSE-2.0
 *
 * Unless required by applicable law or agreed to in writing, software
 * distributed under the License is distributed on an "AS IS" BASIS, WITHOUT
 * WARRANTIES OR CONDITIONS OF ANY KIND, either express or implied. See the
 * License for the specific language governing permissions and limitations under
 * the License.
 */

package co.cask.cdap.explore.service;

import co.cask.cdap.api.data.schema.Schema;
import co.cask.cdap.api.dataset.DatasetDefinition;
import co.cask.cdap.api.dataset.lib.ObjectMappedTable;
import co.cask.cdap.api.dataset.lib.ObjectMappedTableProperties;
import co.cask.cdap.explore.client.ExploreExecutionResult;
import co.cask.cdap.explore.service.datasets.Record;
import co.cask.cdap.proto.ColumnDesc;
import co.cask.cdap.proto.QueryResult;
import co.cask.cdap.test.SlowTests;
import co.cask.tephra.Transaction;
import co.cask.tephra.TransactionAware;
import com.google.common.collect.Lists;
import org.junit.AfterClass;
import org.junit.Assert;
import org.junit.BeforeClass;
import org.junit.Test;
import org.junit.experimental.categories.Category;

import java.util.List;

/**
 * Tests exploration of object mapped tables.
 */
@Category(SlowTests.class)
public class HiveExploreObjectMappedTableTestRun extends BaseHiveExploreServiceTest {
  private static Record record1;
  private static Record record2;

  @BeforeClass
  public static void start() throws Exception {
    initialize();

    datasetFramework.addInstance(ObjectMappedTable.class.getName(), MY_TABLE, ObjectMappedTableProperties.builder()
      .setType(Record.class)
      .setRowKeyExploreName("row_key")
      .setRowKeyExploreType(Schema.Type.STRING)
      .build());

    // Accessing dataset instance to perform data operations
    ObjectMappedTable<Record> table = datasetFramework.getDataset(MY_TABLE, DatasetDefinition.NO_ARGUMENTS, null);
    Assert.assertNotNull(table);

    TransactionAware txTable = (TransactionAware) table;
    Transaction tx1 = transactionManager.startShort(100);
    txTable.startTx(tx1);

    record1 = new Record(123, 1234567890L, 3.14159f, 3.1415926535, "foobar", new byte[] { 1, 2, 3 });
    record2 = new Record(0 - 987, 9876543210L, 2.71f, 2.71112384, "hello world", new byte[] { 4, 5, 6 });
    table.write("123", record1);
    table.write("456", record2);

    Assert.assertTrue(txTable.commitTx());

    transactionManager.canCommit(tx1, txTable.getTxChanges());
    transactionManager.commit(tx1);

    txTable.postTxCommit();

    Transaction tx2 = transactionManager.startShort(100);
    txTable.startTx(tx2);
  }

  @AfterClass
  public static void stop() throws Exception {
    datasetFramework.deleteInstance(MY_TABLE);
  }

  @Test
  public void testSchema() throws Exception {
<<<<<<< HEAD
    runCommand(NAMESPACE_ID, "describe " + MY_TABLE_HIVE_NAME,
=======
    runCommand(NAMESPACE_ID, "describe " + MY_TABLE_NAME,
>>>>>>> d4694f1b
               true,
               Lists.newArrayList(
                 new ColumnDesc("col_name", "STRING", 1, "from deserializer"),
                 new ColumnDesc("data_type", "STRING", 2, "from deserializer"),
                 new ColumnDesc("comment", "STRING", 3, "from deserializer")
               ),
               Lists.newArrayList(
                 new QueryResult(Lists.<Object>newArrayList("row_key", "string", "from deserializer")),
                 new QueryResult(Lists.<Object>newArrayList("bytearrayfield", "binary", "from deserializer")),
                 new QueryResult(Lists.<Object>newArrayList("doublefield", "double", "from deserializer")),
                 new QueryResult(Lists.<Object>newArrayList("floatfield", "float", "from deserializer")),
                 new QueryResult(Lists.<Object>newArrayList("intfield", "int", "from deserializer")),
                 new QueryResult(Lists.<Object>newArrayList("longfield", "bigint", "from deserializer")),
                 new QueryResult(Lists.<Object>newArrayList("stringfield", "string", "from deserializer"))
               )
    );
  }

  @Test
  public void testSelectStar() throws Exception {
    List<ColumnDesc> expectedSchema = Lists.newArrayList(
<<<<<<< HEAD
      new ColumnDesc(MY_TABLE_HIVE_NAME + ".row_key", "STRING", 1, null),
      new ColumnDesc(MY_TABLE_HIVE_NAME + ".bytearrayfield", "BINARY", 2, null),
      new ColumnDesc(MY_TABLE_HIVE_NAME + ".doublefield", "DOUBLE", 3, null),
      new ColumnDesc(MY_TABLE_HIVE_NAME + ".floatfield", "FLOAT", 4, null),
      new ColumnDesc(MY_TABLE_HIVE_NAME + ".intfield", "INT", 5, null),
      new ColumnDesc(MY_TABLE_HIVE_NAME + ".longfield", "BIGINT", 6, null),
      new ColumnDesc(MY_TABLE_HIVE_NAME + ".stringfield", "STRING", 7, null)
    );
    ExploreExecutionResult results = exploreClient.submit(NAMESPACE_ID, "select * from " + MY_TABLE_HIVE_NAME).get();
=======
      new ColumnDesc(MY_TABLE_NAME + ".row_key", "STRING", 1, null),
      new ColumnDesc(MY_TABLE_NAME + ".bytearrayfield", "BINARY", 2, null),
      new ColumnDesc(MY_TABLE_NAME + ".doublefield", "DOUBLE", 3, null),
      new ColumnDesc(MY_TABLE_NAME + ".floatfield", "FLOAT", 4, null),
      new ColumnDesc(MY_TABLE_NAME + ".intfield", "INT", 5, null),
      new ColumnDesc(MY_TABLE_NAME + ".longfield", "BIGINT", 6, null),
      new ColumnDesc(MY_TABLE_NAME + ".stringfield", "STRING", 7, null)
    );
    ExploreExecutionResult results = exploreClient.submit(NAMESPACE_ID, "select * from " + MY_TABLE_NAME).get();
>>>>>>> d4694f1b
    // check schema
    Assert.assertEquals(expectedSchema, results.getResultSchema());
    List<Object> columns = results.next().getColumns();
    // check record1
    Assert.assertEquals("123", columns.get(0));
    Assert.assertArrayEquals(record1.byteArrayField, (byte[]) columns.get(1));
    Assert.assertTrue(Math.abs(record1.doubleField - (Double) columns.get(2)) < 0.000001);
    // sigh... why are floats returned as doubles??
    Assert.assertTrue(Math.abs(record1.floatField - (Double) columns.get(3)) < 0.000001);
    Assert.assertEquals(record1.intField, columns.get(4));
    Assert.assertEquals(record1.longField, columns.get(5));
    Assert.assertEquals(record1.stringField, columns.get(6));
    // check record2
    columns = results.next().getColumns();
    Assert.assertEquals("456", columns.get(0));
    Assert.assertArrayEquals(record2.byteArrayField, (byte[]) columns.get(1));
    Assert.assertTrue(Math.abs(record2.doubleField - (Double) columns.get(2)) < 0.000001);
    Assert.assertTrue(Math.abs(record2.floatField - (Double) columns.get(3)) < 0.000001);
    Assert.assertEquals(record2.intField, columns.get(4));
    Assert.assertEquals(record2.longField, columns.get(5));
    Assert.assertEquals(record2.stringField, columns.get(6));
    // should not be any more
    Assert.assertFalse(results.hasNext());
  }

  @Test
  public void testSelect() throws Exception {
<<<<<<< HEAD
    runCommand(NAMESPACE_ID, "select intfield, stringfield from " + MY_TABLE_HIVE_NAME + " where row_key='123'",
=======
    String command = String.format("select intfield, stringfield from %s where row_key='123'", MY_TABLE_NAME);
    runCommand(NAMESPACE_ID, command,
>>>>>>> d4694f1b
               true,
               Lists.newArrayList(new ColumnDesc("intfield", "INT", 1, null),
                                  new ColumnDesc("stringfield", "STRING", 2, null)),
               Lists.newArrayList(new QueryResult(Lists.<Object>newArrayList(record1.intField, record1.stringField)))
    );
  }
}<|MERGE_RESOLUTION|>--- conflicted
+++ resolved
@@ -85,11 +85,7 @@
 
   @Test
   public void testSchema() throws Exception {
-<<<<<<< HEAD
-    runCommand(NAMESPACE_ID, "describe " + MY_TABLE_HIVE_NAME,
-=======
     runCommand(NAMESPACE_ID, "describe " + MY_TABLE_NAME,
->>>>>>> d4694f1b
                true,
                Lists.newArrayList(
                  new ColumnDesc("col_name", "STRING", 1, "from deserializer"),
@@ -111,17 +107,6 @@
   @Test
   public void testSelectStar() throws Exception {
     List<ColumnDesc> expectedSchema = Lists.newArrayList(
-<<<<<<< HEAD
-      new ColumnDesc(MY_TABLE_HIVE_NAME + ".row_key", "STRING", 1, null),
-      new ColumnDesc(MY_TABLE_HIVE_NAME + ".bytearrayfield", "BINARY", 2, null),
-      new ColumnDesc(MY_TABLE_HIVE_NAME + ".doublefield", "DOUBLE", 3, null),
-      new ColumnDesc(MY_TABLE_HIVE_NAME + ".floatfield", "FLOAT", 4, null),
-      new ColumnDesc(MY_TABLE_HIVE_NAME + ".intfield", "INT", 5, null),
-      new ColumnDesc(MY_TABLE_HIVE_NAME + ".longfield", "BIGINT", 6, null),
-      new ColumnDesc(MY_TABLE_HIVE_NAME + ".stringfield", "STRING", 7, null)
-    );
-    ExploreExecutionResult results = exploreClient.submit(NAMESPACE_ID, "select * from " + MY_TABLE_HIVE_NAME).get();
-=======
       new ColumnDesc(MY_TABLE_NAME + ".row_key", "STRING", 1, null),
       new ColumnDesc(MY_TABLE_NAME + ".bytearrayfield", "BINARY", 2, null),
       new ColumnDesc(MY_TABLE_NAME + ".doublefield", "DOUBLE", 3, null),
@@ -131,7 +116,6 @@
       new ColumnDesc(MY_TABLE_NAME + ".stringfield", "STRING", 7, null)
     );
     ExploreExecutionResult results = exploreClient.submit(NAMESPACE_ID, "select * from " + MY_TABLE_NAME).get();
->>>>>>> d4694f1b
     // check schema
     Assert.assertEquals(expectedSchema, results.getResultSchema());
     List<Object> columns = results.next().getColumns();
@@ -159,12 +143,8 @@
 
   @Test
   public void testSelect() throws Exception {
-<<<<<<< HEAD
-    runCommand(NAMESPACE_ID, "select intfield, stringfield from " + MY_TABLE_HIVE_NAME + " where row_key='123'",
-=======
     String command = String.format("select intfield, stringfield from %s where row_key='123'", MY_TABLE_NAME);
     runCommand(NAMESPACE_ID, command,
->>>>>>> d4694f1b
                true,
                Lists.newArrayList(new ColumnDesc("intfield", "INT", 1, null),
                                   new ColumnDesc("stringfield", "STRING", 2, null)),
