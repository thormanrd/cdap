/*
 * Copyright © 2014 Cask Data, Inc.
 *
 * Licensed under the Apache License, Version 2.0 (the "License"); you may not
 * use this file except in compliance with the License. You may obtain a copy of
 * the License at
 *
 * http://www.apache.org/licenses/LICENSE-2.0
 *
 * Unless required by applicable law or agreed to in writing, software
 * distributed under the License is distributed on an "AS IS" BASIS, WITHOUT
 * WARRANTIES OR CONDITIONS OF ANY KIND, either express or implied. See the
 * License for the specific language governing permissions and limitations under
 * the License.
 */
package co.cask.cdap.proto;

import co.cask.cdap.api.data.format.FormatSpecification;
import com.google.common.base.Objects;

/**
 * Represents the properties of a stream.
 */
public class StreamProperties {

<<<<<<< HEAD
  private final Id.Stream streamId;
=======
>>>>>>> 2326427c
  private final Long ttl;
  private final FormatSpecification format;
  private final Integer threshold;

<<<<<<< HEAD
  public StreamProperties(Id.Stream streamId, Long ttl, FormatSpecification format, Integer threshold) {
    this.streamId = streamId;
=======
  public StreamProperties(Long ttl, FormatSpecification format, Integer threshold) {
>>>>>>> 2326427c
    this.ttl = ttl;
    this.format = format;
    this.threshold = threshold;
  }

  /**
<<<<<<< HEAD
   * @return Name of the stream.
   */
  public Id.Stream getStreamId() {
    return streamId;
  }

  /**
=======
>>>>>>> 2326427c
   * @return The time to live in seconds for events in this stream.
   */
  public Long getTTL() {
    return ttl;
  }

  /**
   * @return The format specification for the stream.
   */
  public FormatSpecification getFormat() {
    return format;
  }

  /**
   *
   * @return The threshold of the stream
   */
  public Integer getThreshold() {
    return threshold;
  }

  @Override
  public boolean equals(Object o) {
    if (this == o) {
      return true;
    }
    if (!(o instanceof StreamProperties)) {
      return false;
    }

    StreamProperties that = (StreamProperties) o;

<<<<<<< HEAD
    return Objects.equal(streamId, that.streamId) &&
      Objects.equal(ttl, that.ttl) &&
=======
    return Objects.equal(ttl, that.ttl) &&
>>>>>>> 2326427c
      Objects.equal(format, that.format) &
      Objects.equal(threshold, that.threshold);
  }

  @Override
  public int hashCode() {
<<<<<<< HEAD
    return Objects.hashCode(streamId, ttl, format, threshold);
=======
    return Objects.hashCode(ttl, format, threshold);
>>>>>>> 2326427c
  }

  @Override
  public String toString() {
    return Objects.toStringHelper(this)
<<<<<<< HEAD
      .add("streamId", streamId)
=======
>>>>>>> 2326427c
      .add("ttl", ttl)
      .add("format", format)
      .add("threshold", threshold)
      .toString();
  }
}<|MERGE_RESOLUTION|>--- conflicted
+++ resolved
@@ -23,36 +23,17 @@
  */
 public class StreamProperties {
 
-<<<<<<< HEAD
-  private final Id.Stream streamId;
-=======
->>>>>>> 2326427c
   private final Long ttl;
   private final FormatSpecification format;
   private final Integer threshold;
 
-<<<<<<< HEAD
-  public StreamProperties(Id.Stream streamId, Long ttl, FormatSpecification format, Integer threshold) {
-    this.streamId = streamId;
-=======
   public StreamProperties(Long ttl, FormatSpecification format, Integer threshold) {
->>>>>>> 2326427c
     this.ttl = ttl;
     this.format = format;
     this.threshold = threshold;
   }
 
   /**
-<<<<<<< HEAD
-   * @return Name of the stream.
-   */
-  public Id.Stream getStreamId() {
-    return streamId;
-  }
-
-  /**
-=======
->>>>>>> 2326427c
    * @return The time to live in seconds for events in this stream.
    */
   public Long getTTL() {
@@ -85,32 +66,19 @@
 
     StreamProperties that = (StreamProperties) o;
 
-<<<<<<< HEAD
-    return Objects.equal(streamId, that.streamId) &&
-      Objects.equal(ttl, that.ttl) &&
-=======
     return Objects.equal(ttl, that.ttl) &&
->>>>>>> 2326427c
       Objects.equal(format, that.format) &
       Objects.equal(threshold, that.threshold);
   }
 
   @Override
   public int hashCode() {
-<<<<<<< HEAD
-    return Objects.hashCode(streamId, ttl, format, threshold);
-=======
     return Objects.hashCode(ttl, format, threshold);
->>>>>>> 2326427c
   }
 
   @Override
   public String toString() {
     return Objects.toStringHelper(this)
-<<<<<<< HEAD
-      .add("streamId", streamId)
-=======
->>>>>>> 2326427c
       .add("ttl", ttl)
       .add("format", format)
       .add("threshold", threshold)
