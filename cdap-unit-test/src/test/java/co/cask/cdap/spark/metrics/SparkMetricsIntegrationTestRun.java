/*
 * Copyright © 2014 Cask Data, Inc.
 *
 * Licensed under the Apache License, Version 2.0 (the "License"); you may not
 * use this file except in compliance with the License. You may obtain a copy of
 * the License at
 *
 * http://www.apache.org/licenses/LICENSE-2.0
 *
 * Unless required by applicable law or agreed to in writing, software
 * distributed under the License is distributed on an "AS IS" BASIS, WITHOUT
 * WARRANTIES OR CONDITIONS OF ANY KIND, either express or implied. See the
 * License for the specific language governing permissions and limitations under
 * the License.
 */

package co.cask.cdap.spark.metrics;

import co.cask.cdap.api.dataset.lib.cube.TimeValue;
import co.cask.cdap.api.metrics.MetricDataQuery;
import co.cask.cdap.api.metrics.MetricTimeSeries;
import co.cask.cdap.api.metrics.MetricType;
import co.cask.cdap.common.conf.Constants;
import co.cask.cdap.test.ApplicationManager;
import co.cask.cdap.test.RuntimeStats;
import co.cask.cdap.test.SparkManager;
import co.cask.cdap.test.XSlowTests;
import co.cask.cdap.test.base.TestFrameworkTestBase;
import com.google.common.base.Throwables;
import com.google.common.collect.ImmutableMap;
import org.junit.Assert;
import org.junit.Test;
import org.junit.experimental.categories.Category;

import java.util.ArrayList;
import java.util.Collection;
import java.util.List;
import java.util.Map;
import java.util.concurrent.TimeUnit;

/**
 * Test Spark program metrics.
 */
@Category(XSlowTests.class)
public class SparkMetricsIntegrationTestRun extends TestFrameworkTestBase {

  public static final String METRICS_KEY = "system.driver.BlockManager.memory.remainingMem_MB";

  @Test
  public void testSparkMetrics() throws Exception {
    ApplicationManager applicationManager = deployApplication(TestSparkMetricsIntegrationApp.class);
    SparkManager sparkManager = applicationManager.startSpark(TestSparkMetricsIntegrationApp.APP_SPARK_NAME);
    sparkManager.waitForFinish(120, TimeUnit.SECONDS);

    Assert.assertTrue(getSparkMetric(TestSparkMetricsIntegrationApp.APP_NAME,
                                     TestSparkMetricsIntegrationApp.APP_SPARK_NAME, METRICS_KEY) > 0);
    //TODO: Add test to check user metrics once the support is added: CDAP-765
  }

  private static long getSparkMetric(String applicationId, String sparkId, String metricName) throws Exception {
    Map<String, String> context = ImmutableMap.of(
      Constants.Metrics.Tag.NAMESPACE, Constants.DEFAULT_NAMESPACE,
      Constants.Metrics.Tag.APP, applicationId,
      Constants.Metrics.Tag.SPARK, sparkId);

    return getTotalCounter(context, metricName);
  }

<<<<<<< HEAD
  private static long getTotalCounter(Map<String, String> context, String metricName) throws Exception {
    MetricDataQuery query = getTotalCounterQuery(context);

    query = new MetricDataQuery(query, metricName);
=======
  private static long getTotalCounterByPrefix(Map<String, String> context, String metricNameSuffix) throws Exception {
    // todo: allow group by metric name when querying Cube instead
    String metricName = findMetricName(context, 0, 0, Integer.MAX_VALUE, metricNameSuffix);
    MetricDataQuery query = new MetricDataQuery(0, 0, Integer.MAX_VALUE, metricName, MetricType.COUNTER,
                                                context, new ArrayList<String>());
>>>>>>> d80a29d4

    try {
      Collection<MetricTimeSeries> result = RuntimeStats.metricStore.query(query);
      if (result.isEmpty()) {
        return 0;
      }

      // since it is totals query and not groupBy specified, we know there's one time series
      List<TimeValue> timeValues = result.iterator().next().getTimeValues();
      if (timeValues.isEmpty()) {
        return 0;
      }

      // since it is totals, we know there's one value only
      return timeValues.get(0).getValue();
    } catch (Exception e) {
      throw Throwables.propagate(e);
    }
  }

<<<<<<< HEAD
  private static MetricDataQuery getTotalCounterQuery(Map<String, String> context) {
    return new MetricDataQuery(0, 0, Integer.MAX_VALUE, MetricType.COUNTER, context, new ArrayList<String>());
=======
  private static String findMetricName(Map<String, String> context, long startTs, long endTs,
                                       int resolution, String metricNameSuffix) throws Exception {

    List<TagValue> tagValues = Lists.newArrayList();
    // note: we know the order is good
    for (Map.Entry<String, String> tagValue : context.entrySet()) {
      tagValues.add(new TagValue(tagValue.getKey(), tagValue.getValue()));
    }

    Collection<String> metricNames =
      RuntimeStats.metricStore.findMetricNames(
        new MetricSearchQuery(startTs, endTs, Integer.MAX_VALUE, tagValues));

    String metricName = null;
    for (String name : metricNames) {
      if (name.endsWith(metricNameSuffix)) {
        metricName = name;
        break;
      }
    }
    return metricName;
>>>>>>> d80a29d4
  }

}<|MERGE_RESOLUTION|>--- conflicted
+++ resolved
@@ -66,18 +66,9 @@
     return getTotalCounter(context, metricName);
   }
 
-<<<<<<< HEAD
   private static long getTotalCounter(Map<String, String> context, String metricName) throws Exception {
-    MetricDataQuery query = getTotalCounterQuery(context);
-
-    query = new MetricDataQuery(query, metricName);
-=======
-  private static long getTotalCounterByPrefix(Map<String, String> context, String metricNameSuffix) throws Exception {
-    // todo: allow group by metric name when querying Cube instead
-    String metricName = findMetricName(context, 0, 0, Integer.MAX_VALUE, metricNameSuffix);
     MetricDataQuery query = new MetricDataQuery(0, 0, Integer.MAX_VALUE, metricName, MetricType.COUNTER,
                                                 context, new ArrayList<String>());
->>>>>>> d80a29d4
 
     try {
       Collection<MetricTimeSeries> result = RuntimeStats.metricStore.query(query);
@@ -97,33 +88,4 @@
       throw Throwables.propagate(e);
     }
   }
-
-<<<<<<< HEAD
-  private static MetricDataQuery getTotalCounterQuery(Map<String, String> context) {
-    return new MetricDataQuery(0, 0, Integer.MAX_VALUE, MetricType.COUNTER, context, new ArrayList<String>());
-=======
-  private static String findMetricName(Map<String, String> context, long startTs, long endTs,
-                                       int resolution, String metricNameSuffix) throws Exception {
-
-    List<TagValue> tagValues = Lists.newArrayList();
-    // note: we know the order is good
-    for (Map.Entry<String, String> tagValue : context.entrySet()) {
-      tagValues.add(new TagValue(tagValue.getKey(), tagValue.getValue()));
-    }
-
-    Collection<String> metricNames =
-      RuntimeStats.metricStore.findMetricNames(
-        new MetricSearchQuery(startTs, endTs, Integer.MAX_VALUE, tagValues));
-
-    String metricName = null;
-    for (String name : metricNames) {
-      if (name.endsWith(metricNameSuffix)) {
-        metricName = name;
-        break;
-      }
-    }
-    return metricName;
->>>>>>> d80a29d4
-  }
-
 }