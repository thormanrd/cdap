--- conflicted
+++ resolved
@@ -35,7 +35,6 @@
 import co.cask.cdap.api.service.http.HttpServiceResponder;
 import com.google.common.base.Charsets;
 import com.google.common.io.ByteStreams;
-import org.apache.twill.api.ResourceSpecification;
 import org.slf4j.Logger;
 import org.slf4j.LoggerFactory;
 
@@ -121,13 +120,7 @@
     protected void configure() {
       setName(SERVICE_WITH_WORKER);
       addHandler(new NoOpHandler());
-<<<<<<< HEAD
       addWorkers(new PingingWorker());
-=======
-      addWorker(new PingingWorker());
-      useDataset(DATASET_NAME);
-      useDataset(WORKER_INSTANCES_DATASET);
->>>>>>> 58071a2a
     }
     public static final class NoOpHandler extends AbstractHttpServiceHandler {
       // handles nothing.
@@ -137,10 +130,12 @@
       private static final Logger LOG = LoggerFactory.getLogger(PingingWorker.class);
 
       @Override
-<<<<<<< HEAD
       protected void configure() {
         useDatasets(DATASET_NAME);
-=======
+        useDatasets(WORKER_INSTANCES_DATASET);
+        setInstances(5);
+      }
+
       public void initialize(ServiceWorkerContext context) throws Exception {
         super.initialize(context);
 
@@ -152,16 +147,6 @@
             table.write(key, Bytes.toBytes(getContext().getInstanceCount()));
           }
         });
-      }
-
-      @Override
-      protected ResourceSpecification getResourceSpecification() {
-        return ResourceSpecification.Builder.with()
-          .setVirtualCores(1)
-          .setMemory(512, ResourceSpecification.SizeUnit.MEGA)
-          .setInstances(5)
-          .build();
->>>>>>> 58071a2a
       }
 
       private void writeToDataSet(final String key, final String val) {
