--- conflicted
+++ resolved
@@ -16,11 +16,7 @@
 package co.cask.cdap.metrics.query;
 
 import co.cask.cdap.common.conf.Constants;
-<<<<<<< HEAD
 import co.cask.cdap.common.metrics.MetricTags;
-=======
-import co.cask.cdap.common.service.ServerException;
->>>>>>> 68fc6240
 import co.cask.cdap.gateway.auth.Authenticator;
 import co.cask.cdap.gateway.handlers.AuthenticatedHttpHandler;
 import co.cask.cdap.metrics.store.MetricStore;
@@ -211,7 +207,7 @@
         }
         if (tagsList.size() > 3) {
           // todo : adding null for runId,should we support searching with runId ?
-          tagsList.add(4, new TagValue(Constants.Metrics.Tag.RUN_ID, null));
+          tagsList.add(4, new TagValue(MetricTags.RUN_ID.getCodeName(), null));
         }
         List<List<TagValue>> resultSet = Lists.newArrayList();
         getAllPossibleTags(tagsList, resultSet);
