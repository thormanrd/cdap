--- conflicted
+++ resolved
@@ -144,10 +144,6 @@
 				method: 'getFlowsByStream',
 				params: [this.get('id')]
 			}, function (error, response, id) {
-<<<<<<< HEAD
-
-=======
->>>>>>> c74d9d56
 				var flows = response.params;
 
 				if (!flows) {
