package com.continuuity.common.conf;

import java.util.concurrent.TimeUnit;

/**
 * Constants used by different systems are all defined here.
 */
public final class Constants {
  /**
   * Global Service names.
   */
  public static final class Service {
    public static final String APP_FABRIC = "app.fabric";
    public static final String APP_FABRIC_HTTP = "app.fabric.http";
    public static final String METADATA = "metadata";
    public static final String TRANSACTION = "transaction";
    public static final String METRICS = "metrics";
    public static final String PROCEDURES = "procedures";
    public static final String GATEWAY = "gateway";
    public static final String STREAM_HANDLER = "stream.handler";
    public static final String DATASET_MANAGER = "dataset.manager";
    public static final String APP_FABRIC_LEADER_ELECTION_PREFIX = "election/appfabric";
    public static final String EXTERNAL_AUTHENTICATION = "external.authentication";
    public static final String HIVE = "hive.server";
  }

  /**
   * Zookeeper Configuration.
   */
  public static final class Zookeeper {
    public static final String QUORUM = "zookeeper.quorum";
    public static final String DEFAULT_ZOOKEEPER_ENSEMBLE = "localhost:2181";
    public static final String CFG_SESSION_TIMEOUT_MILLIS = "zookeeper.session.timeout.millis";
    public static final int DEFAULT_SESSION_TIMEOUT_MILLIS = 40000;
  }

  /**
   * HBase configurations.
   */
  public static final class HBase {
    public static final String AUTH_KEY_UPDATE_INTERVAL = "hbase.auth.key.update.interval";
  }

  /**
   * Thrift configuration.
   */
  public static final class Thrift {
    public static final String MAX_READ_BUFFER = "thrift.max.read.buffer";
    public static final int DEFAULT_MAX_READ_BUFFER = 16 * 1024 * 1024;
  }

  /**
   * Dangerous Options.
   */
  public static final class Dangerous {
    public static final String UNRECOVERABLE_RESET = "enable.unrecoverable.reset";
    public static final boolean DEFAULT_UNRECOVERABLE_RESET = false;
  }

  /**
   * App Fabric Configuration.
   */
  public static final class AppFabric {
    /**
     * Default constants for common.
     */

    public static final int DEFAULT_SERVER_PORT = 45005;

    //TODO: THis temp
    public static final String DEFAULT_SERVER_ADDRESS = "localhost";

    /**
     * App Fabric Server.
     */
    public static final String SERVER_ADDRESS = "app.bind.address";
    public static final String SERVER_PORT = "app.bind.port";
    public static final String SERVER_COMMAND_PORT = "app.command.port";
    public static final String OUTPUT_DIR = "app.output.dir";
    public static final String TEMP_DIR = "app.temp.dir";
    public static final String REST_PORT = "app.rest.port";
    public static final String PROGRAM_JVM_OPTS = "app.program.jvm.opts";

    /**
     * Query parameter to indicate start time.
     */
    public static final String QUERY_PARAM_START_TIME = "before";

    /**
     * Query parameter to indicate end time.
     */
    public static final String QUERY_PARAM_END_TIME = "after";

    /**
     * Query parameter to indicate limits on results.
     */
    public static final String QUERY_PARAM_LIMIT = "limit";

    /**
     * Default history results limit.
     */
    public static final int DEFAULT_HISTORY_RESULTS_LIMIT = 100;
  }

  /**
   * Scheduler options.
   */
  public class Scheduler {
    public static final String CFG_SCHEDULER_MAX_THREAD_POOL_SIZE = "scheduler.max.thread.pool.size";
    public static final int DEFAULT_THREAD_POOL_SIZE = 30;
  }

  /**
   * Transactions.
   */
  public static final class Transaction {
    /**
     * TransactionManager configuration.
     */
    public static final class Manager {
      // TransactionManager configuration
      public static final String CFG_DO_PERSIST = "tx.persist";
      /** Directory in HDFS used for transaction snapshot and log storage. */
      public static final String CFG_TX_SNAPSHOT_DIR = "data.tx.snapshot.dir";
      /** Directory on the local filesystem used for transaction snapshot and log storage. */
      public static final String CFG_TX_SNAPSHOT_LOCAL_DIR = "data.tx.snapshot.local.dir";
      /** How often to clean up timed out transactions, in seconds, or 0 for no cleanup. */
      public static final String CFG_TX_CLEANUP_INTERVAL = "data.tx.cleanup.interval";
      /** Default value for how often to check in-progress transactions for expiration, in seconds. */
      public static final int DEFAULT_TX_CLEANUP_INTERVAL = 10;
      /**
       * The timeout for a transaction, in seconds. If the transaction is not finished in that time,
       * it is marked invalid.
       */
      public static final String CFG_TX_TIMEOUT = "data.tx.timeout";
      /** Default value for transaction timeout, in seconds. */
      public static final int DEFAULT_TX_TIMEOUT = 30;
      /** The frequency (in seconds) to perform periodic snapshots, or 0 for no periodic snapshots. */
      public static final String CFG_TX_SNAPSHOT_INTERVAL = "data.tx.snapshot.interval";
      /** Default value for frequency of periodic snapshots of transaction state. */
      public static final long DEFAULT_TX_SNAPSHOT_INTERVAL = 300;
      /** Number of most recent transaction snapshots to retain. */
      public static final String CFG_TX_SNAPSHOT_RETAIN = "data.tx.snapshot.retain";
      /** Default value for number of most recent snapshots to retain. */
      public static final int DEFAULT_TX_SNAPSHOT_RETAIN = 10;
    }

    /**
     * Twill Runnable configuration.
     */
    public static final class Container {
      public static final String ADDRESS = "data.tx.bind.address";
      public static final String NUM_INSTANCES = "data.tx.num.instances";
      public static final String NUM_CORES = "data.tx.num.cores";
      public static final String MEMORY_MB = "data.tx.memory.mb";
    }

    /**
     * TransactionService configuration.
     */
    public static final class Service {
  
      /** for the port of the tx server. */
      public static final String CFG_DATA_TX_BIND_PORT
        = "data.tx.bind.port";
  
      /** for the address (hostname) of the tx server. */
      public static final String CFG_DATA_TX_BIND_ADDRESS
        = "data.tx.bind.address";

      /** for the address (hostname) of the tx server command port. */
      public static final String CFG_DATA_TX_COMMAND_PORT
        = "data.tx.command.port";

      /** the number of IO threads in the tx service. */
      public static final String CFG_DATA_TX_SERVER_IO_THREADS
        = "data.tx.server.io.threads";
  
      /** the number of handler threads in the tx service. */
      public static final String CFG_DATA_TX_SERVER_THREADS
        = "data.tx.server.threads";
  
      /** default tx service port. */
      public static final int DEFAULT_DATA_TX_BIND_PORT
        = 15165;
  
      /** default tx service address. */
      public static final String DEFAULT_DATA_TX_BIND_ADDRESS
        = "0.0.0.0";
  
      /** default number of handler IO threads in tx service. */
      public static final int DEFAULT_DATA_TX_SERVER_IO_THREADS
        = 2;
  
      /** default number of handler threads in tx service. */
      public static final int DEFAULT_DATA_TX_SERVER_THREADS
        = 20;
  
      // Configuration key names and defaults used by tx client.
  
      /** to specify the tx client socket timeout in ms. */
      public static final String CFG_DATA_TX_CLIENT_TIMEOUT
        = "data.tx.client.timeout";
  
      /** to specify the tx client socket timeout for long-running ops in ms. */
      public static final String CFG_DATA_TX_CLIENT_LONG_TIMEOUT
        = "data.tx.client.long.timeout";
  
      /** to specify the tx client provider strategy. */
      public static final String CFG_DATA_TX_CLIENT_PROVIDER
        = "data.tx.client.provider";
  
      /** to specify the number of threads for client provider "pool". */
      public static final String CFG_DATA_TX_CLIENT_COUNT
        = "data.tx.client.count";
  
      /** to specify the retry strategy for a failed thrift call. */
      public static final String CFG_DATA_TX_CLIENT_RETRY_STRATEGY
        = "data.tx.client.retry.strategy";
  
      /** to specify the number of times to retry a failed thrift call. */
      public static final String CFG_DATA_TX_CLIENT_ATTEMPTS
        = "data.tx.client.retry.attempts";
  
      /** to specify the initial sleep time for retry strategy backoff. */
      public static final String CFG_DATA_TX_CLIENT_BACKOFF_INIITIAL
        = "data.tx.client.retry.backoff.initial";
  
      /** to specify the backoff factor for retry strategy backoff. */
      public static final String CFG_DATA_TX_CLIENT_BACKOFF_FACTOR
        = "data.tx.client.retry.backoff.factor";
  
      /** to specify the sleep time limit for retry strategy backoff. */
      public static final String CFG_DATA_TX_CLIENT_BACKOFF_LIMIT
        = "data.tx.client.retry.backoff.limit";
  
      /** the default tx client socket timeout in milli seconds. */
      public static final int DEFAULT_DATA_TX_CLIENT_TIMEOUT
        = 30 * 1000;
  
      /** tx client timeout for long operations such as ClearFabric. */
      public static final int DEFAULT_DATA_TX_CLIENT_LONG_TIMEOUT
        = 300 * 1000;
  
      /** default number of pooled tx clients. */
      public static final int DEFAULT_DATA_TX_CLIENT_COUNT
        = 5;
  
      /** default tx client provider strategy. */
      public static final String DEFAULT_DATA_TX_CLIENT_PROVIDER
        = "pool";
  
      /** retry strategy for thrift clients, e.g. backoff, or n-times. */
      public static final String DEFAULT_DATA_TX_CLIENT_RETRY_STRATEGY
        = "backoff";
  
      /** default number of attempts for strategy n-times. */
      public static final int DEFAULT_DATA_TX_CLIENT_ATTEMPTS
        = 2;
  
      /** default initial sleep is 100ms. */
      public static final int DEFAULT_DATA_TX_CLIENT_BACKOFF_INIITIAL
        = 100;
  
      /** default backoff factor is 4. */
      public static final int DEFAULT_DATA_TX_CLIENT_BACKOFF_FACTOR
        = 4;
  
      /** default sleep limit is 30 sec. */
      public static final int DEFAULT_DATA_TX_CLIENT_BACKOFF_LIMIT
        = 30 * 1000;
    }

    /**
     * Configuration for the TransactionDataJanitor coprocessor.
     */
    public static final class DataJanitor {
      /**
       * Whether or not the TransactionDataJanitor coprocessor should be enabled on tables.
       * Disable for testing.
       */
      public static final String CFG_TX_JANITOR_ENABLE = "data.tx.janitor.enable";
      public static final boolean DEFAULT_TX_JANITOR_ENABLE = true;
    }
  }

  /**
   * Datasets.
   */
  public static final class Dataset {
    /**
     * DatasetManager service configuration.
     */
    public static final class Manager {
      public static final String VERSION = "v1";
      public static final String ADDRESS = "dataset.manager.bind.address";
      public static final String PORT = "dataset.manager.bind.port";
      public static final String BACKLOG_CONNECTIONS = "dataset.manager.connection.backlog";
      public static final String EXEC_THREADS = "dataset.manager.exec.threads";
      public static final String BOSS_THREADS = "dataset.manager.boss.threads";
      public static final String WORKER_THREADS = "dataset.manager.worker.threads";
      public static final String OUTPUT_DIR = "dataset.manager.output.dir";

      // Defaults
      public static final int DEFAULT_PORT = 10009;
      public static final int DEFAULT_BACKLOG = 20000;
      public static final int DEFAULT_EXEC_THREADS = 10;
      public static final int DEFAULT_BOSS_THREADS = 1;
      public static final int DEFAULT_WORKER_THREADS = 4;
    }
  }

  /**
   * Stream configurations.
   */
  public static final class Stream {
    /* Begin CConfiguration keys */
    public static final String BASE_DIR = "stream.base.dir";
    public static final String PARTITION_DURATION = "stream.partition.duration";
    public static final String INDEX_INTERVAL = "stream.index.interval";
    public static final String FILE_PREFIX = "stream.file.prefix";
    public static final String CONSUMER_TABLE_PRESPLITS = "stream.consumer.table.presplits";

    // Stream http service configurations.
    public static final String ADDRESS = "stream.bind.address";
    public static final String WORKER_THREADS = "stream.worker.threads";

    // YARN container configurations.
    public static final String CONTAINER_VIRTUAL_CORES = "stream.container.num.cores";
    public static final String CONTAINER_MEMORY_MB = "stream.container.memory.mb";
    public static final String CONTAINER_INSTANCES = "stream.container.instances";
    /* End CConfiguration keys */

    /* Begin constants used by stream */

    /** How often to check for new file when reading from stream in milliseconds. **/
    public static final long NEW_FILE_CHECK_INTERVAL = TimeUnit.SECONDS.toMillis(10);
    public static final int HBASE_WRITE_BUFFER_SIZE = 4 * 1024 * 1024;


    /**
     * Contains HTTP headers used by Stream handler.
     */
    public static final class Headers {
      public static final String CONSUMER_ID = "X-Continuuity-ConsumerId";
    }

    // Time for a stream consumer to timeout in StreamHandler for REST API dequeue.
    public static final long CONSUMER_TIMEOUT_MS = TimeUnit.SECONDS.toMillis(60);

    // The consumer state table namespace for consumers created from stream handler for REST API dequeue.
    public static final String HANDLER_CONSUMER_NS = "stream.handler";

    /* End constants used by stream */
  }

  /**
   * Gateway Configurations.
   */
  public static final class Gateway {
    public static final String ADDRESS = "gateway.bind.address";
    public static final String PORT = "gateway.bind.port";
    public static final String BACKLOG_CONNECTIONS = "gateway.connection.backlog";
    public static final String EXEC_THREADS = "gateway.exec.threads";
    public static final String BOSS_THREADS = "gateway.boss.threads";
    public static final String WORKER_THREADS = "gateway.worker.threads";
    public static final String MAX_CACHED_STREAM_EVENTS_NUM = "gateway.max.cached.stream.events.num";
    public static final String MAX_CACHED_EVENTS_PER_STREAM_NUM = "gateway.max.cached.events.per.stream.num";
    public static final String MAX_CACHED_STREAM_EVENTS_BYTES = "gateway.max.cached.stream.events.bytes";
    public static final String STREAM_EVENTS_FLUSH_INTERVAL_MS = "gateway.stream.events.flush.interval.ms";
    public static final String STREAM_EVENTS_CALLBACK_NUM_THREADS = "gateway.stream.callback.exec.num.threads";
    public static final String CONFIG_AUTHENTICATION_REQUIRED = "gateway.authenticate";
    public static final String CLUSTER_NAME = "gateway.cluster.name";
    public static final String NUM_CORES = "gateway.num.cores";
    public static final String NUM_INSTANCES = "gateway.num.instances";
    public static final String MEMORY_MB = "gateway.memory.mb";
    public static final String STREAM_FLUME_THREADS = "stream.flume.threads";
    public static final String STREAM_FLUME_PORT = "stream.flume.port";
    /**
     * Defaults.
     */
    public static final int DEFAULT_PORT = 10000;
    public static final int DEFAULT_BACKLOG = 20000;
    public static final int DEFAULT_EXEC_THREADS = 20;
    public static final int DEFAULT_BOSS_THREADS = 1;
    public static final int DEFAULT_WORKER_THREADS = 10;
    public static final int DEFAULT_MAX_CACHED_STREAM_EVENTS_NUM = 10000;
    public static final int DEFAULT_MAX_CACHED_EVENTS_PER_STREAM_NUM = 5000;
    public static final long DEFAULT_MAX_CACHED_STREAM_EVENTS_BYTES = 50 * 1024 * 1024;
    public static final long DEFAULT_STREAM_EVENTS_FLUSH_INTERVAL_MS = 150;
    public static final int DEFAULT_STREAM_EVENTS_CALLBACK_NUM_THREADS = 5;
    public static final boolean CONFIG_AUTHENTICATION_REQUIRED_DEFAULT = false;
    public static final String CLUSTER_NAME_DEFAULT = "localhost";
    public static final int DEFAULT_NUM_CORES = 2;
    public static final int DEFAULT_NUM_INSTANCES = 1;
    public static final int DEFAULT_MEMORY_MB = 2048;
    public static final int DEFAULT_STREAM_FLUME_THREADS = 10;
    public static final int DEFAULT_STREAM_FLUME_PORT = 10004;


    /**
     * Others.
     */
    public static final String GATEWAY_VERSION = "/v2";
    public static final String CONTINUUITY_PREFIX = "X-Continuuity-";
    public static final String STREAM_HANDLER_NAME = "stream.rest";
    public static final String METRICS_CONTEXT = "gateway." + Gateway.STREAM_HANDLER_NAME;
    public static final String FLUME_HANDLER_NAME = "stream.flume";
    public static final String HEADER_DESTINATION_STREAM = "X-Continuuity-Destination";
    public static final String HEADER_FROM_COLLECTOR = "X-Continuuity-FromCollector";
    public static final String CONTINUUITY_API_KEY = "X-Continuuity-ApiKey";
    public static final String CFG_PASSPORT_SERVER_URI = "passport.server.uri";

    /**
     * Query parameter to indicate start time.
     */
    public static final String QUERY_PARAM_START_TIME = "before";

    /**
     * Query parameter to indicate end time.
     */
    public static final String QUERY_PARAM_END_TIME = "after";

    /**
     * Query parameter to indicate limits on results.
     */
    public static final String QUERY_PARAM_LIMIT = "limit";

    /**
     * Default history results limit.
     */
    public static final int DEFAULT_HISTORY_RESULTS_LIMIT = 100;

  }

  /**
   * Router Configuration.
   */
  public static final class Router {
    public static final String ADDRESS = "router.bind.address";
    public static final String FORWARD = "router.forward.rule";
    public static final String BACKLOG_CONNECTIONS = "router.connection.backlog";
    public static final String SERVER_BOSS_THREADS = "router.server.boss.threads";
    public static final String SERVER_WORKER_THREADS = "router.server.worker.threads";
    public static final String CLIENT_BOSS_THREADS = "router.client.boss.threads";
    public static final String CLIENT_WORKER_THREADS = "router.client.worker.threads";

    /**
     * Defaults.
     */
    public static final String DEFAULT_FORWARD = "10000:" + Service.GATEWAY;
    public static final int DEFAULT_BACKLOG = 20000;
    public static final int DEFAULT_SERVER_BOSS_THREADS = 1;
    public static final int DEFAULT_SERVER_WORKER_THREADS = 10;
    public static final int DEFAULT_CLIENT_BOSS_THREADS = 1;
    public static final int DEFAULT_CLIENT_WORKER_THREADS = 10;
  }

  /**
   * Webapp Configuration.
   */
  public static final class Webapp {
    public static final String WEBAPP_DIR = "webapp";
  }

  /**
   * Metrics constants.
   */
  public static final class Metrics {
    public static final String DATASET_CONTEXT = "-.dataset";
    public static final String ADDRESS = "metrics.bind.address";
    public static final String CLUSTER_NAME = "metrics.cluster.name";
    public static final String CONFIG_AUTHENTICATION_REQUIRED = "metrics.authenticate";
    public static final String BACKLOG_CONNECTIONS = "metrics.connection.backlog";
    public static final String EXEC_THREADS = "metrics.exec.threads";
    public static final String BOSS_THREADS = "metrics.boss.threads";
    public static final String WORKER_THREADS = "metrics.worker.threads";
    public static final String NUM_INSTANCES = "metrics.num.instances";
    public static final String NUM_CORES = "metrics.num.cores";
    public static final String MEMORY_MB = "metrics.memory.mb";
  }

  /**
   * Configurations for metrics processor.
   */
  public static final class MetricsProcessor {
    public static final String NUM_INSTANCES = "metrics.processor.num.instances";
    public static final String NUM_CORES = "metrics.processor.num.cores";
    public static final String MEMORY_MB = "metrics.processor.memory.mb";
  }

  /**
   * Configurations for log saver.
   */
  public static final class LogSaver {
    public static final String NUM_INSTANCES = "log.saver.num.instances";
    public static final String MEMORY_MB = "log.saver.run.memory.megs";
  }

  /**
   * Security configuration.
   */
  public static final class Security {
    /** Algorithm used to generate the digest for access tokens. */
    public static final String TOKEN_DIGEST_ALGO = "security.token.digest.algorithm";
    /** Key length for secret key used by token digest algorithm. */
    public static final String TOKEN_DIGEST_KEY_LENGTH = "security.token.digest.keylength";
    /** Time duration in milliseconds after which an active secret key should be retired. */
    public static final String TOKEN_DIGEST_KEY_EXPIRATION = "security.token.digest.key.expiration.ms";
    /** Parent znode used for secret key distribution in ZooKeeper. */
    public static final String DIST_KEY_PARENT_ZNODE = "security.token.distributed.parent.znode";

    /** Configuration for External Authentication Server. */
    public static final String AUTH_SERVER_PORT = "security.server.port";
    /** Maximum number of handler threads for the Authentication Server embedded Jetty instance. */
    public static final String MAX_THREADS = "security.server.maxthreads";
    /** Access token expiration time in milliseconds. */
    public static final String TOKEN_EXPIRATION = "security.server.token.expiration.ms";
    public static final String[] BASIC_USER_ROLES = new String[] {"user", "admin", "moderator"};

    public static final String CFG_FILE_BASED_KEYFILE_PATH = "security.data.keyfile.path";
    /** Configuration for enabling the security. */
    public static final String CFG_SECURITY_ENABLED = "security.enabled";
    /** Configuration for security realm. */
    public static final String CFG_REALM = "security.realm";
  }

  /**
   * Hive configuration.
   */
  public static final class Hive {
    /**
     * Hive server configuration.
     */
    public static final String SERVER_ADDRESS = "hive.server.bind.address";

    /**
     * Twill Runnable configuration.
     */
    public static final class Container {
<<<<<<< HEAD
      public static final String NUM_INSTANCES = "hive.server.num.instances";
=======
>>>>>>> 21097d47
      public static final String NUM_CORES = "hive.server.num.cores";
      public static final String MEMORY_MB = "hive.server.memory.mb";
    }
  }

  public static final String CFG_LOCAL_DATA_DIR = "local.data.dir";
  public static final String CFG_YARN_USER = "yarn.user";
  public static final String CFG_HDFS_USER = "hdfs.user";
  public static final String CFG_HDFS_NAMESPACE = "hdfs.namespace";
  public static final String CFG_HDFS_LIB_DIR = "hdfs.lib.dir";

  public static final String CFG_TWILL_ZK_NAMESPACE = "weave.zookeeper.namespace";
  public static final String CFG_TWILL_RESERVED_MEMORY_MB = "weave.java.reserved.memory.mb";
  public static final String CFG_TWILL_NO_CONTAINER_TIMEOUT = "weave.no.container.timeout";
  public static final String CFG_TWILL_JVM_GC_OPTS = "weave.jvm.gc.opts";

  /**
   * Data Fabric.
   */
  public static enum InMemoryPersistenceType {
    MEMORY,
    LEVELDB,
    HSQLDB
  }
  /** defines which persistence engine to use when running all in one JVM. **/
  public static final String CFG_DATA_INMEMORY_PERSISTENCE = "data.local.inmemory.persistence.type";
  public static final String CFG_DATA_LEVELDB_DIR = "data.local.storage";
  public static final String CFG_DATA_LEVELDB_BLOCKSIZE = "data.local.storage.blocksize";
  public static final String CFG_DATA_LEVELDB_CACHESIZE = "data.local.storage.cachesize";
  public static final String CFG_DATA_LEVELDB_FSYNC = "data.local.storage.fsync";

  /** Minimum count of table write ops executed by tx to try to apply batching logic to. */
  public static final String CFG_DATA_TABLE_WRITE_OPS_BATCH_MIN_SIZE = "data.table.ops.batch.min";
  /** Max puts to perform in one rpc. */
  public static final String CFG_DATA_HBASE_PUTS_BATCH_MAX_SIZE = "data.dist.hbase.put.batch_size.max";
  /** Max threads to use to write into single HBase table. */
  public static final String CFG_QUEUE_STATE_PROXY_MAX_CACHE_SIZE_BYTES = "queue.state.proxy.max.cache.size.bytes";
  public static final String CFG_DATA_HBASE_TABLE_WRITE_THREADS_MAX_COUNT =
    "data.dist.hbase.table.write_threads_count.max";


  /**
   * Defaults for Data Fabric.
   */
  public static final String DEFAULT_DATA_INMEMORY_PERSISTENCE = InMemoryPersistenceType.MEMORY.name();
  public static final String DEFAULT_DATA_LEVELDB_DIR = "data";
  public static final int DEFAULT_DATA_LEVELDB_BLOCKSIZE = 1024;
  public static final long DEFAULT_DATA_LEVELDB_CACHESIZE = 1024 * 1024 * 100;
  public static final boolean DEFAULT_DATA_LEVELDB_FSYNC = true;

  /**
   * Configuration for Metadata service.
   */
  public static final String CFG_METADATA_SERVER_ADDRESS = "metadata.bind.address";
  public static final String CFG_METADATA_SERVER_PORT = "metadata.bind.port";
  public static final String CFG_METADATA_SERVER_THREADS = "metadata.server.threads";

  public static final String CFG_RUN_HISTORY_KEEP_DAYS = "metadata.program.run.history.keepdays";
  public static final int DEFAULT_RUN_HISTORY_KEEP_DAYS = 30;

  /**
   * Defaults for metadata service.
   */
  public static final int DEFAULT_METADATA_SERVER_PORT = 45004;
  public static final int DEFAULT_METADATA_SERVER_THREADS = 2;

  /**
   * Config for Log Collection.
   */
  public static final String CFG_LOG_COLLECTION_ROOT = "log.collection.root";
  public static final String DEFAULT_LOG_COLLECTION_ROOT = "data/logs";
  public static final String CFG_LOG_COLLECTION_PORT = "log.collection.bind.port";
  public static final int DEFAULT_LOG_COLLECTION_PORT = 12157;
  public static final String CFG_LOG_COLLECTION_THREADS = "log.collection.threads";
  public static final int DEFAULT_LOG_COLLECTION_THREADS = 10;
  public static final String CFG_LOG_COLLECTION_SERVER_ADDRESS = "log.collection.bind.address";
  public static final String DEFAULT_LOG_COLLECTION_SERVER_ADDRESS = "localhost";

  /**
   * Constants related to Passport.
   */
  public static final String CFG_APPFABRIC_ENVIRONMENT = "appfabric.environment";
  public static final String DEFAULT_APPFABRIC_ENVIRONMENT = "devsuite";


  /**
   * Corresponds to account id used when running in local mode.
   * NOTE: value should be in sync with the one used by UI.
   */
  public static final String DEVELOPER_ACCOUNT_ID = "developer";
}<|MERGE_RESOLUTION|>--- conflicted
+++ resolved
@@ -538,10 +538,7 @@
      * Twill Runnable configuration.
      */
     public static final class Container {
-<<<<<<< HEAD
       public static final String NUM_INSTANCES = "hive.server.num.instances";
-=======
->>>>>>> 21097d47
       public static final String NUM_CORES = "hive.server.num.cores";
       public static final String MEMORY_MB = "hive.server.memory.mb";
     }
