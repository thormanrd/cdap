--- conflicted
+++ resolved
@@ -31,6 +31,8 @@
 
 import java.io.IOException;
 import java.lang.reflect.Type;
+import java.sql.Connection;
+import java.sql.ResultSet;
 import java.util.Collections;
 import java.util.List;
 import java.util.Map;
@@ -388,7 +390,6 @@
       applicationManager.stopAll();
     }
   }
-<<<<<<< HEAD
 
   @Test(timeout = 60000L)
   public void testSQLQuery() throws Exception {
@@ -442,6 +443,4 @@
 //    LOG.info("Command for Hive: {}", hiveStatement);
 //    return hiveStatement;
 //  }
-=======
->>>>>>> b99b1841
 }