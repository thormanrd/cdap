package com.continuuity.data2.datafabric.dataset;

import com.continuuity.api.dataset.module.DatasetModule;
import com.continuuity.common.conf.CConfiguration;
import com.continuuity.common.conf.Constants;
import com.continuuity.common.metrics.MetricsCollectionService;
import com.continuuity.common.metrics.NoOpMetricsCollectionService;
<<<<<<< HEAD
=======
import com.continuuity.common.utils.Networks;
>>>>>>> e8ba32b4
import com.continuuity.data2.datafabric.dataset.client.DatasetServiceClient;
import com.continuuity.data2.datafabric.dataset.instance.DatasetInstanceManager;
import com.continuuity.data2.datafabric.dataset.service.DatasetService;
import com.continuuity.data2.datafabric.dataset.service.executor.InMemoryDatasetOpExecutor;
import com.continuuity.data2.datafabric.dataset.service.mds.MDSDatasetsRegistry;
import com.continuuity.data2.datafabric.dataset.type.DatasetTypeManager;
import com.continuuity.data2.dataset2.AbstractDatasetFrameworkTest;
import com.continuuity.data2.dataset2.DatasetFramework;
import com.continuuity.data2.dataset2.InMemoryDatasetFramework;
import com.continuuity.data2.dataset2.module.lib.inmemory.InMemoryOrderedTableModule;
import com.continuuity.data2.transaction.inmemory.InMemoryTransactionManager;
import com.continuuity.data2.transaction.inmemory.InMemoryTxSystemClient;
<<<<<<< HEAD
=======
import com.continuuity.explore.client.AsyncExploreClient;
import com.continuuity.explore.client.DatasetExploreFacade;
>>>>>>> e8ba32b4
import com.google.common.collect.ImmutableMap;
import org.apache.twill.discovery.InMemoryDiscoveryService;
import org.apache.twill.filesystem.LocalLocationFactory;
import org.junit.After;
import org.junit.Before;
import org.junit.ClassRule;
import org.junit.rules.TemporaryFolder;

import java.io.File;
import java.util.Collections;

/**
 *
 */
public class RemoteDatasetFrameworkTest extends AbstractDatasetFrameworkTest {
  private DatasetService service;
  private RemoteDatasetFramework framework;

  @ClassRule
  public static TemporaryFolder tmpFolder = new TemporaryFolder();

  @Before
  public void before() throws Exception {
    CConfiguration cConf = CConfiguration.create();
    File datasetDir = new File(tmpFolder.newFolder(), "dataset");
    datasetDir.mkdirs();
    cConf.set(Constants.Dataset.Manager.OUTPUT_DIR, datasetDir.getAbsolutePath());
    cConf.set(Constants.Dataset.Manager.ADDRESS, "localhost");

    // Starting DatasetService service
    InMemoryDiscoveryService discoveryService = new InMemoryDiscoveryService();
    MetricsCollectionService metricsCollectionService = new NoOpMetricsCollectionService();

    // Tx Manager to support working with datasets
    InMemoryTransactionManager txManager = new InMemoryTransactionManager();
    txManager.startAndWait();
    InMemoryTxSystemClient txSystemClient = new InMemoryTxSystemClient(txManager);

    LocalLocationFactory locationFactory = new LocalLocationFactory();
    framework = new RemoteDatasetFramework(new DatasetServiceClient(discoveryService), cConf,
                                             locationFactory, new InMemoryDefinitionRegistryFactory());

    MDSDatasetsRegistry mdsDatasetsRegistry =
      new MDSDatasetsRegistry(txSystemClient,
                              ImmutableMap.of("memoryTable", new InMemoryOrderedTableModule()),
                              new InMemoryDatasetFramework(), cConf);

    service = new DatasetService(cConf,
                                 locationFactory,
                                 discoveryService,
                                 new DatasetTypeManager(mdsDatasetsRegistry, locationFactory,
                                                        // note: in this test we start with empty modules
                                                        Collections.<String, DatasetModule>emptyMap()),
                                 new DatasetInstanceManager(mdsDatasetsRegistry),
                                 metricsCollectionService,
<<<<<<< HEAD
                                 new InMemoryDatasetOpExecutor(framework),
                                 mdsDatasetsRegistry);
=======
                                 opExecutorClient,
                                 new DatasetExploreFacade(new AsyncExploreClient(discoveryService), cConf));
>>>>>>> e8ba32b4
    service.startAndWait();
  }

  @After
  public void after() {
    service.stopAndWait();
  }

  @Override
  protected DatasetFramework getFramework() {
    return framework;
  }
}<|MERGE_RESOLUTION|>--- conflicted
+++ resolved
@@ -5,10 +5,7 @@
 import com.continuuity.common.conf.Constants;
 import com.continuuity.common.metrics.MetricsCollectionService;
 import com.continuuity.common.metrics.NoOpMetricsCollectionService;
-<<<<<<< HEAD
-=======
 import com.continuuity.common.utils.Networks;
->>>>>>> e8ba32b4
 import com.continuuity.data2.datafabric.dataset.client.DatasetServiceClient;
 import com.continuuity.data2.datafabric.dataset.instance.DatasetInstanceManager;
 import com.continuuity.data2.datafabric.dataset.service.DatasetService;
@@ -21,11 +18,8 @@
 import com.continuuity.data2.dataset2.module.lib.inmemory.InMemoryOrderedTableModule;
 import com.continuuity.data2.transaction.inmemory.InMemoryTransactionManager;
 import com.continuuity.data2.transaction.inmemory.InMemoryTxSystemClient;
-<<<<<<< HEAD
-=======
 import com.continuuity.explore.client.AsyncExploreClient;
 import com.continuuity.explore.client.DatasetExploreFacade;
->>>>>>> e8ba32b4
 import com.google.common.collect.ImmutableMap;
 import org.apache.twill.discovery.InMemoryDiscoveryService;
 import org.apache.twill.filesystem.LocalLocationFactory;
@@ -81,13 +75,9 @@
                                                         Collections.<String, DatasetModule>emptyMap()),
                                  new DatasetInstanceManager(mdsDatasetsRegistry),
                                  metricsCollectionService,
-<<<<<<< HEAD
                                  new InMemoryDatasetOpExecutor(framework),
-                                 mdsDatasetsRegistry);
-=======
-                                 opExecutorClient,
+                                 mdsDatasetsRegistry,
                                  new DatasetExploreFacade(new AsyncExploreClient(discoveryService), cConf));
->>>>>>> e8ba32b4
     service.startAndWait();
   }
 
