--- conflicted
+++ resolved
@@ -371,29 +371,6 @@
 
   @Test
   public void testOneFIFOEnqueueDequeue() throws Exception {
-<<<<<<< HEAD
-    QueueName queueName = QueueName.fromFlowlet("flow", "flowlet", "queue1");
-    Queue2Producer producer = queueClientFactory.createProducer(queueName);
-    TransactionContext txContext = createTxContext(producer);
-    txContext.start();
-    producer.enqueue(new QueueEntry(Bytes.toBytes(55)));
-    txContext.finish();
-
-    Queue2Consumer consumer1 = queueClientFactory.createConsumer(
-      queueName, new ConsumerConfig(0, 0, 1, DequeueStrategy.FIFO, null), 2);
-
-    txContext = createTxContext(consumer1);
-    txContext.start();
-    Assert.assertEquals(55, Bytes.toInt(consumer1.dequeue().iterator().next()));
-    txContext.finish();
-
-    verifyQueueIsEmpty(queueName, 1);
-  }
-
-  @Test
-  public void testReset() throws Exception {
-=======
->>>>>>> 861f7701
     QueueName queueName = QueueName.fromFlowlet("flow", "flowlet", "queue1");
     Queue2Producer producer = queueClientFactory.createProducer(queueName);
     TransactionContext txContext = createTxContext(producer);
