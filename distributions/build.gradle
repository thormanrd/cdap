evaluationDependsOn(':singlenode')
evaluationDependsOn(':unit-test')
//evaluationDependsOn(':test-framework:performance')
evaluationDependsOn(':passport')

apply plugin:'maven'
apply from: "$rootProject.projectDir/gradle/packaging.gradle"

task javadoc(type: Javadoc, overwrite: true) {
  source = project.parent.subprojects.collect { proj ->
   if(proj.plugins.findPlugin("java") && proj.sourceSets.findByName("api") != null){
     return proj.sourceSets.api.allJava.exclude{ print it.file.name }
   }else{
    return []
   }
  }

  exclude '**/internal/**'
  exclude '**/passport/**'

  doFirst{
    classpath = files(project.parent.subprojects.collect { project ->
    if(project.plugins.findPlugin("java")){
      return  project.sourceSets.main.compileClasspath
    }else{
      return []
    }
   })
  }
  group = 'Documentation'
  description = 'Aggregates API javadocs across all projects.'
  options.windowTitle = "Continuuity Reactor Javadoc ${rootProject.version}"

  destinationDir = new File(buildDir, 'javadoc')
  // Might need a classpath
}

task combinedApiJar(type: Jar) {
    baseName "continuuity-api"
    appendix ""
    classifier ""
    from project(':app-fabric').sourceSets.api.output
    from project(':data-fabric').sourceSets.api.output
    from project(':common').sourceSets.api.output
}

task combinedApiSourceJar(type: Jar) {
    baseName "continuuity-api"
    appendix ""
    classifier "source"
    from (project(':app-fabric').sourceSets.api.allSource) {
      exclude "**/internal/"
      exclude "**/passport/"
    }
    from project(':data-fabric').sourceSets.api.allSource
    from (project(':common').sourceSets.api.allSource) {
      exclude "**/internal/"
      exclude "**/passport/"
    }
}

task combinedApiJavadocJar(type: Jar, dependsOn: javadoc) {
    baseName "continuuity-api"
    appendix ""
    classifier "javadoc"
    from (javadoc.destinationDir) {
      exclude "**/internal/"
      exclude "**/passport/"
    }
}

configurations{
  distributions
  apiArchives
}

import org.apache.tools.ant.filters.ReplaceTokens
import org.gradle.api.tasks.bundling.Compression

task developer_suite_dist (type: Zip, dependsOn: ':web-cloud-app:build') {
  group = 'Continuuity'

  baseName = "continuuity"
  appendix = "developer-suite"
  into "${baseName}-${appendix}-${version}"
  description = 'Generates the singlenode distribution zip file'

  from combinedApiJar.outputs
  from combinedApiSourceJar.outputs
  from combinedApiJavadocJar.outputs
  from project(':singlenode').files('src/dist')
  from project(':singlenode').configurations.runtime.files { it.name == 'continuuity-eclipse-plugin' }


  //bin
  into ("bin"){
    // :singlenode/bin contains the startscript, not using startScripts task
    // include project bin directories
    from project.parent.subprojects.findAll { ! ['performance','commandLine'].contains(it.name) }
                                           .collect { project -> project.file('bin') }

    exclude 'node'
    exclude 'far-server'
    exclude 'run-java'
    exclude 'flow-config.sh'
    exclude 'service'
    exclude 'dfbench'
    exclude 'flume-client'
    exclude 'NonceCleanup.sh'
    exclude 'common*'
    exclude 'DailyAccountReport.sh'
    exclude 'DeleteVpcFromPassport.sh'
    exclude 'VpcInfo.sh'
    exclude 'mensa-client'
    exclude 'mensa-build-validator'
    def cp = project(':singlenode').tasks.getByName('startScripts').classpath.collect { "\$APP_HOME/lib/${it.name}" }.join(':')
    cp += ":\$APP_HOME/conf/"
    filter(ReplaceTokens, tokens: [classpath: cp])
  }


  //create/include empty data directory
  doFirst{
    new File("${buildDir}/tmp/singlenode/data").mkdirs()
  }

  from("${buildDir}/tmp/singlenode/")

  //conf
  from(project(':singlenode').tasks.getByName('stageConfSingleNode').outputs){
    into "conf"
  }

  //distribution
  into("lib"){
    from project(':singlenode').configurations.getByName('runtime')
    from project(':singlenode').tasks.getByName('jar').outputs
    from project(':unit-test').tasks.getByName('jar').outputs
    exclude 'overlord-*-loggly.jar'
    exclude 'cglib-*v2*.jar'
  }

  //docs
  into("javadoc"){
<<<<<<< HEAD
    from project(':singlenode').tasks.getByName('javadoc').outputs
=======
    from project(':distributions').tasks.getByName('javadoc').outputs
>>>>>>> 7cdf07ac
  }

  //examples
  into("examples"){
    from project(':examples').projectDir
    exclude "README.md"
    exclude "build/"
    exclude ".gitignore"
    exclude "**/*.gradle"
    exclude "**/classes/"
    exclude "*/*.jar"
    exclude "PayvmentDemo/"
    exclude "DependencyRandomNumber/"
    exclude "TwitterScanner/"
    exclude "LishApps/"
    exclude "AggregateMetrics/"
    exclude "lib/"
    exclude "build-checkstyle.xml"
  }

  //webapp
  into ("web-app/developer/client"){
    from project(':web-cloud-app').file('build/local/client')
  }

  into("web-app/developer/server"){
    from project(':web-cloud-app').file('build/local/server')
  }

  into("web-app/developer/common"){
    from project(':web-cloud-app').file('build/local/common')
  }

  // VERSION
  from("VERSION"){
    def versiontxt
    if( project.hasProperty('teamcityBuildNumber')) {
      versiontxt = version + "-" + teamcityBuildNumber
    } else {
      versiontxt = version
    }
    filter(ReplaceTokens, tokens: [cversion: versiontxt ])
  }

  //classifier = "beta"
  if( project.hasProperty('teamcityBuildNumber')) {
    classifier = teamcityBuildNumber
  } else {
    classifier = ""
  }
  ext.distName = "${baseName}-${appendix}"
}

task sandbox_dist (type: Zip) {
  dependsOn ':web-cloud-app:build' //webapp-server stuff TODO revisit this
  group = 'Continuuity'

  baseName = "continuuity"
  appendix = "developer-sandbox"
  into "${baseName}-${appendix}-${version}"
  description = 'Generates the dev suite distribution zip file for cloud'

  //copySpec:
  //root
  from combinedApiJar.outputs
  from combinedApiSourceJar.outputs
  from combinedApiJavadocJar.outputs
  from project(':singlenode').files('src/dist')
  from project(':singlenode').configurations.runtime.files { it.name == 'continuuity-eclipse-plugin' }


  //bin
  into ("bin"){
    // :singlenode/bin contains the startscript, not using startScripts task
    // include project bin directories
    from project.parent.subprojects.findAll { ! ['performance','commandLine'].contains(it.name) }
                                           .collect { project -> project.file('bin') }

    exclude 'node'
    exclude 'far-server'
    exclude 'run-java'
    exclude 'flow-config.sh'
    exclude 'service'
    exclude 'dfbench'
    exclude 'flume-client'
    exclude 'NonceCleanup.sh'
    exclude 'common*'
    def cp = project(':singlenode').tasks.getByName('startScripts').classpath.collect { "\$APP_HOME/lib/${it.name}" }.join(':')
    cp += ":\$APP_HOME/conf/"
    filter(ReplaceTokens, tokens: [classpath: cp])
  }

  //conf
  from(project(':singlenode').tasks.getByName('stageConfSingleNode').outputs){
    into "conf"
  }

  //distribution
  into("lib"){
    from project(':singlenode').configurations.getByName('runtime')
    from project(':singlenode').tasks.getByName('jar').outputs
    from project(':unit-test').tasks.getByName('jar').outputs
    exclude 'overlord-*-loggly.jar'
    exclude 'cglib-*v2*.jar'
  }

  //webapp
  into ("web-app/cloud/client"){
    from project(':web-cloud-app').file('build/sandbox/client')
  }

  into("web-app/cloud/server"){
    from project(':web-cloud-app').file('build/sandbox/server')
    exclude "continuuity-local.xml"
    exclude "certs/"
  }

  into("web-app/cloud/common"){
    from project(':web-cloud-app').file('build/sandbox/common')
  }

  // VERSION
  from("VERSION"){
    def versiontxt
    if( project.hasProperty('teamcityBuildNumber')) {
      versiontxt = version + "-" + teamcityBuildNumber
    } else {
      versiontxt = version
    }
    filter(ReplaceTokens, tokens: [cversion: versiontxt ])
  }

  //classifier = "beta"
  if( project.hasProperty('teamcityBuildNumber')) {
    classifier = teamcityBuildNumber
  } else {
    classifier = ""
  }
  ext.distName = "${baseName}-${appendix}"
}


artifacts{
  // Asigning the artifact to the configuration
  distributions developer_suite_dist
  distributions sandbox_dist
}

uploadDistributions {
  repositories {
    repositories.mavenDeployer {
      repository(url: "https://repository.continuuity.com/service/local/staging/deploy/maven2") {
        authentication(userName: nexusUsername, password: nexusPassword)
      }
      snapshotRepository(url: "https://repository.continuuity.com/content/repositories/snapshots") {
        authentication(userName: nexusUsername, password: nexusPassword)
      }
      addFilter('developer_suite') {artifact, file ->
        file.name == developer_suite_dist.archiveName
      }
      addFilter('sandbox') {artifact, file ->
        file.name == sandbox_dist.archiveName
      }
      pom('developer_suite').artifactId = developer_suite_dist.distName
      pom('sandbox').artifactId = sandbox_dist.distName
    }
  }
}

artifacts {
  apiArchives combinedApiJar
  apiArchives combinedApiSourceJar
  apiArchives combinedApiJavadocJar
}

uploadApiArchives {
  repositories {
    repositories.mavenDeployer {
      repository(url: "https://repository.continuuity.com/service/local/staging/deploy/maven2") {
        authentication(userName: nexusUsername, password: nexusPassword)
      }
      snapshotRepository(url: "https://repository.continuuity.com/content/repositories/snapshots") {
        authentication(userName: nexusUsername, password: nexusPassword)
      }
      pom.whenConfigured { pom ->
        // Removes groovy dependency and test dependencies from generated pom file
        pom.dependencies = pom.dependencies.findAll { dep ->
          dep.artifactId != 'groovy-all' && dep.scope != 'test'
        }
      }
    }
  }
}


// common continuuity package
task prepackager(overwrite: true) {
  def stageDir = file("$buildDir/stage-packaging")
  def installDir = file("$stageDir/opt/continuuity")
  doLast {
    copy {
      from "$rootProject.projectDir/distributions/src/etc"
      into "${stageDir}/etc"
    }
  }
}


// Override some of our base packaging.gradle parameters for common package
packaging {
  dependencies = []
  extraOptions['--name'] = "continuuity"
  extraOptions['--directories'] = "/opt/continuuity"
  extraOptions['--after-install'] = "$rootProject.projectDir/distributions/src/debian/scripts/common-postinst"
  packaging.extraOptions['--before-install'] = "$rootProject.projectDir/distributions/src/rpm/scripts/common-preinst"
  packaging.extraOptions['--before-remove'] = "$rootProject.projectDir/distributions/src/rpm/scripts/common-prerm"
  extraOptions['--template-value'] = "project=continuuity"
}
rpm {
  dependencies = []
}

rpm.doFirst {
  packaging.extraOptions['--name'] = "continuuity"
  packaging.extraOptions['--directories'] = "/opt/continuuity"
  packaging.extraOptions['--after-install'] = "$rootProject.projectDir/distributions/src/rpm/scripts/common-postinst"
  packaging.extraOptions['--before-install'] = "$rootProject.projectDir/distributions/src/rpm/scripts/common-preinst"
  packaging.extraOptions['--before-remove'] = "$rootProject.projectDir/distributions/src/rpm/scripts/common-prerm"
  packaging.extraOptions['--template-value'] = "project=continuuity"
}


debianPrepackager.dependsOn prepackager
rpmPrepackager.dependsOn prepackager

<|MERGE_RESOLUTION|>--- conflicted
+++ resolved
@@ -142,11 +142,7 @@
 
   //docs
   into("javadoc"){
-<<<<<<< HEAD
-    from project(':singlenode').tasks.getByName('javadoc').outputs
-=======
     from project(':distributions').tasks.getByName('javadoc').outputs
->>>>>>> 7cdf07ac
   }
 
   //examples
