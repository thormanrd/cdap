--- conflicted
+++ resolved
@@ -10,11 +10,6 @@
 import java.util.Map;
 import java.util.regex.Matcher;
 import java.util.regex.Pattern;
-<<<<<<< HEAD
-=======
-
->>>>>>> e8f33e71
-
 
 /**
  * Class to match the request path to corresponding service like app-fabric, or metrics service.
@@ -29,11 +24,9 @@
     "/?/apps/?([A-Za-z0-9_]+)?/?$";
   private static final String DEPLOY_STATUS_PATH = VERSION +
     "/?/deploy/status/?";
-<<<<<<< HEAD
+
   private static final String FLOWLET_INSTANCE_PATH = VERSION +
     "/?/apps/([A-Za-z0-9_]+)/flows/([A-Za-z0-9_]+)/flowlets/([A-Za-z0-9_]+)/instances";
-=======
->>>>>>> e8f33e71
 
   private static final Map<String, HttpMethod> ALLOWED_METHODS_MAP = ImmutableMap.of("GET", HttpMethod.GET,
                                                                                      "PUT", HttpMethod.PUT,
@@ -42,7 +35,6 @@
   private static final Map<ImmutablePair<List<HttpMethod>, Pattern>, String> ROUTING_MAP = ImmutableMap.of(
     new ImmutablePair<List<HttpMethod>, Pattern>(ImmutableList.of(HttpMethod.GET),
                                                  Pattern.compile(STATUS_PATH)),
-<<<<<<< HEAD
     Constants.Service.APP_FABRIC_HTTP,
     new ImmutablePair<List<HttpMethod>, Pattern>(ImmutableList.of(HttpMethod.POST, HttpMethod.PUT),
                                                  Pattern.compile(DEPLOY_PATH)),
@@ -53,20 +45,10 @@
     new ImmutablePair<List<HttpMethod>, Pattern>(ImmutableList.of(HttpMethod.GET, HttpMethod.PUT),
                                                  Pattern.compile(FLOWLET_INSTANCE_PATH)),
     Constants.Service.APP_FABRIC_HTTP
-=======
-                                                 Constants.Service.APP_FABRIC_HTTP,
-    new ImmutablePair<List<HttpMethod>, Pattern>(ImmutableList.of(HttpMethod.POST, HttpMethod.PUT),
-                                                 Pattern.compile(DEPLOY_PATH)),
-                                                 Constants.Service.APP_FABRIC_HTTP,
-    new ImmutablePair<List<HttpMethod>, Pattern>(ImmutableList.of(HttpMethod.GET),
-                                                 Pattern.compile(DEPLOY_STATUS_PATH)),
-                                                 Constants.Service.APP_FABRIC_HTTP
->>>>>>> e8f33e71
   );
 
 
   public static String getRoutingPath(String requestPath, String method){
-
     if (!ALLOWED_METHODS_MAP.containsKey(method)) {
       return null;
     }
@@ -81,5 +63,4 @@
     }
     return null;
   }
-
 }