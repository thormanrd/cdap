package com.continuuity.test.app;

import com.continuuity.api.app.Application;
import com.continuuity.api.data.batch.RowScannable;
import com.continuuity.api.data.batch.Scannables;
import com.continuuity.api.data.dataset.table.Get;
import com.continuuity.api.data.dataset.table.Put;
import com.continuuity.api.data.dataset.table.Table;
import com.continuuity.app.program.RunRecord;
import com.continuuity.common.conf.Constants;
import com.continuuity.internal.data.dataset.DatasetInstanceProperties;
import com.continuuity.internal.io.UnsupportedTypeException;
import com.continuuity.test.ApplicationManager;
import com.continuuity.test.DataSetManager;
import com.continuuity.test.FlowManager;
import com.continuuity.test.MapReduceManager;
import com.continuuity.test.ProcedureClient;
import com.continuuity.test.ProcedureManager;
import com.continuuity.test.ReactorTestBase;
import com.continuuity.test.RuntimeMetrics;
import com.continuuity.test.RuntimeStats;
import com.continuuity.test.StreamWriter;
import com.continuuity.test.WorkflowManager;
import com.google.common.base.Charsets;
import com.google.common.collect.ImmutableList;
import com.google.common.collect.ImmutableMap;
import com.google.common.collect.Maps;
import com.google.common.primitives.Longs;
import com.google.common.reflect.TypeToken;
import com.google.gson.Gson;
import org.junit.After;
import org.junit.Assert;
import org.junit.Test;
import org.slf4j.Logger;
import org.slf4j.LoggerFactory;

import java.io.IOException;
import java.lang.reflect.Type;
import java.sql.Connection;
import java.sql.ResultSet;
import java.util.Collections;
import java.util.List;
import java.util.Map;
import java.util.concurrent.TimeUnit;
import java.util.concurrent.TimeoutException;

/**
 *
 */
public class TestFrameworkTest extends ReactorTestBase {
  private static final Logger LOG = LoggerFactory.getLogger(TestFrameworkTest.class);

  @After
  public void cleanup() throws Exception {
    // Sleep a second before clear. There is a race between removal of RuntimeInfo
    // in the AbstractProgramRuntimeService class and the clear() method, which loops all RuntimeInfo.
    // The reason for the race is because removal is done through callback.
    TimeUnit.SECONDS.sleep(1);
    clear();
  }

  @Test
  public void testFlowRuntimeArguments() throws Exception {
    ApplicationManager applicationManager = deployApplication(FilterApp.class);
    try {
      Map<String, String> args = Maps.newHashMap();
      args.put("threshold", "10");
      applicationManager.startFlow("FilterFlow", args);

      StreamWriter input = applicationManager.getStreamWriter("input");
      input.send("1");
      input.send("11");

      ProcedureManager queryManager = applicationManager.startProcedure("Count");
      ProcedureClient client = queryManager.getClient();
      Gson gson = new Gson();

      Assert.assertEquals("1",
                          gson.fromJson(client.query("result", ImmutableMap.of("type", "highpass")), String.class));
    } finally {
      applicationManager.stopAll();
      TimeUnit.SECONDS.sleep(1);
    }
  }

  @Test
  public void testDeployWorkflowApp() throws InterruptedException {
    ApplicationManager applicationManager = deployApplication(AppWithSchedule.class);
    WorkflowManager wfmanager = applicationManager.startWorkflow("SampleWorkflow", null);
    List<String> schedules = wfmanager.getSchedules();
    Assert.assertEquals(1, schedules.size());
    String scheduleId = schedules.get(0);
    Assert.assertNotNull(scheduleId);
    Assert.assertFalse(scheduleId.isEmpty());

    TimeUnit.SECONDS.sleep(5);

    List<RunRecord> history = wfmanager.getHistory();
    int workflowRuns = history.size();
    Assert.assertTrue(workflowRuns >= 1);

    String status = wfmanager.getSchedule(scheduleId).status();
    Assert.assertEquals("SCHEDULED", status);

    wfmanager.getSchedule(scheduleId).suspend();
    Assert.assertEquals("SUSPENDED", wfmanager.getSchedule(scheduleId).status());

    history = wfmanager.getHistory();
    workflowRuns = history.size();

    //Sleep for some time and verify there are no more scheduled jobs after the suspend.
    TimeUnit.SECONDS.sleep(10);
    int workflowRunsAfterSuspend = wfmanager.getHistory().size();
    Assert.assertEquals(workflowRuns, workflowRunsAfterSuspend);

    wfmanager.getSchedule(scheduleId).resume();
    TimeUnit.SECONDS.sleep(3);
    int workflowRunsAfterResume = wfmanager.getHistory().size();

    //Verify there is atleast one run after the pause
    Assert.assertTrue(workflowRunsAfterResume > workflowRunsAfterSuspend + 1);

    //check scheduled state
    Assert.assertEquals("SCHEDULED", wfmanager.getSchedule(scheduleId).status());

    //check status of non-existent schedule
    Assert.assertEquals("NOT_FOUND", wfmanager.getSchedule("doesnt exist").status());

    //suspend the schedule
    wfmanager.getSchedule(scheduleId).suspend();
    Assert.assertEquals("SUSPENDED", wfmanager.getSchedule(scheduleId).status());

    TimeUnit.SECONDS.sleep(2);
    applicationManager.stopAll();

  }

  @Test(timeout = 240000)
  public void testMultiInput() throws InterruptedException, IOException, TimeoutException {
    ApplicationManager applicationManager = deployApplication(JoinMultiStreamApp.class);
    try {
      applicationManager.startFlow("JoinMultiFlow");

      StreamWriter s1 = applicationManager.getStreamWriter("s1");
      StreamWriter s2 = applicationManager.getStreamWriter("s2");
      StreamWriter s3 = applicationManager.getStreamWriter("s3");

      s1.send("testing 1");
      s2.send("testing 2");
      s3.send("testing 3");

      RuntimeMetrics terminalMetrics = RuntimeStats.getFlowletMetrics("JoinMulti", "JoinMultiFlow", "Terminal");

      terminalMetrics.waitForProcessed(3, 5, TimeUnit.SECONDS);

      TimeUnit.SECONDS.sleep(1);

      ProcedureManager queryManager = applicationManager.startProcedure("Query");
      Gson gson = new Gson();

      ProcedureClient client = queryManager.getClient();
      Assert.assertEquals("testing 1",
                          gson.fromJson(client.query("get", ImmutableMap.of("key", "input1")), String.class));
      Assert.assertEquals("testing 2",
                          gson.fromJson(client.query("get", ImmutableMap.of("key", "input2")), String.class));
      Assert.assertEquals("testing 3",
                          gson.fromJson(client.query("get", ImmutableMap.of("key", "input3")), String.class));

    } finally {
      applicationManager.stopAll();
    }
  }

  @Test(timeout = 360000)
  public void testApp() throws InterruptedException, IOException, TimeoutException {
    testApp(WordCountApp2.class, false, "text2");
  }

  @Test(timeout = 360000)
  public void testAppWithDatasetV2() throws InterruptedException, IOException, TimeoutException {
    testApp(WordCountAppV2.class, true, "text");
  }

  // todo: passing stream name as a workaround for not cleaning up streams during reset()
  private void testApp(Class<?> app, boolean datasetV2, String streamName)
    throws IOException, TimeoutException, InterruptedException {

    ApplicationManager applicationManager = deployApplication(app);

    try {
      applicationManager.startFlow("WordCountFlow");

      // Send some inputs to streams
      StreamWriter streamWriter = applicationManager.getStreamWriter(streamName);
      for (int i = 0; i < 100; i++) {
        streamWriter.send(ImmutableMap.of("title", "title " + i), "testing message " + i);
      }

      // Check the flowlet metrics
      RuntimeMetrics flowletMetrics = RuntimeStats.getFlowletMetrics("WordCountApp",
                                                                     "WordCountFlow",
                                                                     "CountByField");
      flowletMetrics.waitForProcessed(500, 10, TimeUnit.SECONDS);
      Assert.assertEquals(0L, flowletMetrics.getException());

      // Query the result
      ProcedureManager procedureManager = applicationManager.startProcedure("WordFrequency");
      ProcedureClient procedureClient = procedureManager.getClient();

      // Verify the query result
      Type resultType = new TypeToken<Map<String, Long>>() { }.getType();
      Gson gson = new Gson();
      Map<String, Long> result = gson.fromJson(procedureClient.query("wordfreq",
                                                                     ImmutableMap.of("word", streamName + ":testing")),
                                               resultType);

      Assert.assertEquals(100L, result.get(streamName + ":testing").longValue());

      // check the metrics
      RuntimeMetrics procedureMetrics = RuntimeStats.getProcedureMetrics("WordCountApp", "WordFrequency");
      procedureMetrics.waitForProcessed(1, 5, TimeUnit.SECONDS);
      Assert.assertEquals(0L, procedureMetrics.getException());

      // Run mapreduce job
      MapReduceManager mrManager = applicationManager.startMapReduce("countTotal");
      mrManager.waitForFinish(180L, TimeUnit.SECONDS);

      long totalCount = Long.valueOf(procedureClient.query("total", Collections.<String, String>emptyMap()));
      // every event has 5 tokens
      Assert.assertEquals(5 * 100L, totalCount);

      // Run mapreduce from stream
      mrManager = applicationManager.startMapReduce("countFromStream");
      mrManager.waitForFinish(120L, TimeUnit.SECONDS);

      totalCount = Long.valueOf(procedureClient.query("stream_total", Collections.<String, String>emptyMap()));

      // The stream MR only consume the body, not the header.
      Assert.assertEquals(3 * 100L, totalCount);

      // Verify by looking into dataset
      // todo: ugly workaround, refactor when datasets v1 gone
      if (!datasetV2) {
        DataSetManager<MyKeyValueTable> mydatasetManager = applicationManager.getDataSet("mydataset");
        Assert.assertEquals(100L,
                            Longs.fromByteArray(mydatasetManager.get().read("title:title".getBytes(Charsets.UTF_8))));
      } else {
        DataSetManager<MyKeyValueTableDefinition.KeyValueTable> mydatasetManager =
          applicationManager.getDataSet("mydataset");
        Assert.assertEquals(100L, Long.valueOf(mydatasetManager.get().get("title:title")).longValue());
      }


    } finally {
      applicationManager.stopAll();
    }
  }

  @Test
  public void testGenerator() throws InterruptedException, IOException, TimeoutException {
    ApplicationManager applicationManager = deployApplication(GenSinkApp2.class);

    try {
      applicationManager.startFlow("GenSinkFlow");

      // Check the flowlet metrics
      RuntimeMetrics genMetrics = RuntimeStats.getFlowletMetrics("GenSinkApp",
                                                                 "GenSinkFlow",
                                                                 "GenFlowlet");

      RuntimeMetrics sinkMetrics = RuntimeStats.getFlowletMetrics("GenSinkApp",
                                                                  "GenSinkFlow",
                                                                  "SinkFlowlet");

      RuntimeMetrics batchSinkMetrics = RuntimeStats.getFlowletMetrics("GenSinkApp",
                                                                       "GenSinkFlow",
                                                                       "BatchSinkFlowlet");

      // Generator generators 99 events + 99 batched events
      sinkMetrics.waitForProcessed(198, 5, TimeUnit.SECONDS);
      Assert.assertEquals(0L, sinkMetrics.getException());

      // Batch sink only get the 99 batch events
      batchSinkMetrics.waitForProcessed(99, 5, TimeUnit.SECONDS);
      Assert.assertEquals(0L, batchSinkMetrics.getException());

      Assert.assertEquals(1L, genMetrics.getException());

    } finally {
      applicationManager.stopAll();
    }
  }

  @Test
  public void testAppRedeployKeepsData() {
    ApplicationManager appManager = deployApplication(AppWithTable.class);
    DataSetManager<Table> myTableManager = appManager.getDataSet("my_table");
    myTableManager.get().put(new Put("key1", "column1", "value1"));
    myTableManager.flush();

    // Changes should be visible to other instances of datasets
    DataSetManager<Table> myTableManager2 = appManager.getDataSet("my_table");
    Assert.assertEquals("value1", myTableManager2.get().get(new Get("key1", "column1")).getString("column1"));

    // Even after redeploy of an app: changes should be visible to other instances of datasets
    appManager = deployApplication(AppWithTable.class);
    DataSetManager<Table> myTableManager3 = appManager.getDataSet("my_table");
    Assert.assertEquals("value1", myTableManager3.get().get(new Get("key1", "column1")).getString("column1"));

    // Calling commit again (to test we can call it multiple times)
    myTableManager.get().put(new Put("key1", "column1", "value2"));
    myTableManager.flush();

    Assert.assertEquals("value1", myTableManager3.get().get(new Get("key1", "column1")).getString("column1"));
  }


  @Test (timeout = 30000L)
  public void testInitDataSetAccess() throws TimeoutException, InterruptedException {
    ApplicationManager appManager = deployApplication(DataSetInitApp.class);
    FlowManager flowManager = appManager.startFlow("DataSetFlow");

    RuntimeMetrics flowletMetrics = RuntimeStats.getFlowletMetrics("DataSetInitApp", "DataSetFlow", "Consumer");

    flowletMetrics.waitForProcessed(1, 5, TimeUnit.SECONDS);

    flowManager.stop();

    DataSetManager<Table> dataSetManager = appManager.getDataSet("conf");
    Table confTable = dataSetManager.get();

    Assert.assertEquals("generator", confTable.get(new Get("key", "column")).getString("column"));

    dataSetManager.flush();
  }

  @Test(timeout = 60000L)
  public void testAppWithAutoDeployDatasetModule() throws Exception {
    testAppWithDataset(AppsWithDataset.AppWithAutoDeploy.class, "MyProcedure");
  }

  @Test(timeout = 60000L)
  public void testAppWithAutoDeployDataset() throws Exception {
    deployDatasetModule("my-kv", AppsWithDataset.KeyValueTableDefinition.Module.class);
    // we should be fine if module is already there. Deploy of module should not happen
    testAppWithDataset(AppsWithDataset.AppWithAutoDeploy.class, "MyProcedure");
  }

  @Test(timeout = 60000L)
  public void testAppWithAutoCreateDataset() throws Exception {
    deployDatasetModule("my-kv", AppsWithDataset.KeyValueTableDefinition.Module.class);
    testAppWithDataset(AppsWithDataset.AppWithAutoCreate.class, "MyProcedure");
  }

  @Test(timeout = 60000L)
  public void testAppWithExistingDataset() throws Exception {
    deployDatasetModule("my-kv", AppsWithDataset.KeyValueTableDefinition.Module.class);
    addDatasetInstance("keyValueTable", "myTable", DatasetInstanceProperties.EMPTY).create();
    testAppWithDataset(AppsWithDataset.AppWithExisting.class, "MyProcedure");
  }

  @Test(timeout = 60000L)
  public void testAppWithExistingDatasetInjectedByAnnotation() throws Exception {
    deployDatasetModule("my-kv", AppsWithDataset.KeyValueTableDefinition.Module.class);
    addDatasetInstance("keyValueTable", "myTable", DatasetInstanceProperties.EMPTY).create();
    testAppWithDataset(AppsWithDataset.AppUsesAnnotation.class, "MyProcedureWithUseDataSetAnnotation");
  }

  private void testAppWithDataset(Class<? extends Application> app, String procedureName) throws Exception {
    ApplicationManager applicationManager = deployApplication(app);

    try {
      // Query the result
      ProcedureManager procedureManager = applicationManager.startProcedure(procedureName);
      ProcedureClient procedureClient = procedureManager.getClient();

      procedureClient.query("set", ImmutableMap.of("key", "key1", "value", "value1"));

      String response = procedureClient.query("get", ImmutableMap.of("key", "key1"));
      Assert.assertEquals("value1", new Gson().fromJson(response, String.class));

    } finally {
      TimeUnit.SECONDS.sleep(2);
      applicationManager.stopAll();
    }
  }

<<<<<<< HEAD
  // TODO reintegreate code as soon as hive-exec finds a proper fix
//  @Test
//  public void testSQLQuery() throws Exception {
//
//    deployDatasetModule("my-kv", AppsWithDataset.KeyValueTableDefinition.Module.class);
//    ApplicationManager appManager = deployApplication(AppsWithDataset.AppWithAutoCreate.class);
//    DataSetManager<AppsWithDataset.KeyValueTableDefinition.KeyValueTable> myTableManager =
//      appManager.getDataSet("myTable");
//    AppsWithDataset.KeyValueTableDefinition.KeyValueTable kvTable = myTableManager.get();
//    kvTable.put("a", "1");
//    kvTable.put("b", "2");
//    kvTable.put("c", "1");
//    myTableManager.flush();
//
//    Connection connection = getQueryClient();
//    try {
//      // TODO remove the CREATE from here as soon as the DS manager auto-creates the Hive table.
//      connection.prepareStatement(generateCreateStatement("myTable", kvTable)).execute();
//
//      // list the tables and make sure the table is there
//      ResultSet results = connection.prepareStatement("show tables").executeQuery();
//      Assert.assertTrue(results.next());
//      Assert.assertTrue("myTable".equalsIgnoreCase(results.getString(1))); // Hive is apparently not case-sensitive
//
//      // run a query over the dataset
//      results = connection.prepareStatement("select key from mytable where value = '1'").executeQuery();
//      Assert.assertTrue(results.next());
//      Assert.assertEquals("a", results.getString(1));
//      Assert.assertTrue(results.next());
//      Assert.assertEquals("c", results.getString(1));
//      Assert.assertFalse(results.next());
//
//    } finally {
//      connection.close();
//    }
//  }
//
//  public static <ROW> String generateCreateStatement(String name, RowScannable<ROW> scannable) {
//    String hiveSchema;
//    try {
//      hiveSchema = Scannables.hiveSchemaFor(scannable);
//    } catch (UnsupportedTypeException e) {
//      LOG.error(String.format(
//        "Can't create Hive table for dataset '%s' because its row type is not supported", name), e);
//      return null;
//    }
//    String hiveStatement = String.format("CREATE EXTERNAL TABLE %s %s COMMENT \"Continuuity Reactor Dataset\" " +
//                                           "STORED BY \"%s\" WITH SERDEPROPERTIES(\"%s\" = \"%s\")",
//                                         name, hiveSchema, Constants.Explore.DATASET_STORAGE_HANDLER_CLASS,
//                                         Constants.Explore.DATASET_NAME, name);
//    LOG.info("Command for Hive: {}", hiveStatement);
//    return hiveStatement;
//  }
=======
  @Test(timeout = 60000L)
  public void testSQLQuery() throws Exception {

    deployDatasetModule("my-kv", AppsWithDataset.KeyValueTableDefinition.Module.class);
    ApplicationManager appManager = deployApplication(AppsWithDataset.AppWithAutoCreate.class);
    DataSetManager<AppsWithDataset.KeyValueTableDefinition.KeyValueTable> myTableManager =
      appManager.getDataSet("myTable");
    AppsWithDataset.KeyValueTableDefinition.KeyValueTable kvTable = myTableManager.get();
    kvTable.put("a", "1");
    kvTable.put("b", "2");
    kvTable.put("c", "1");
    myTableManager.flush();

    Connection connection = getQueryClient();
    try {
      // TODO remove the CREATE from here as soon as the DS manager auto-creates the Hive table.
      connection.prepareStatement(generateCreateStatement("myTable", kvTable)).execute();

      // list the tables and make sure the table is there
      ResultSet results = connection.prepareStatement("show tables").executeQuery();
      Assert.assertTrue(results.next());
      Assert.assertTrue("myTable".equalsIgnoreCase(results.getString(1))); // Hive is apparently not case-sensitive

      // run a query over the dataset
      results = connection.prepareStatement("select first from mytable where second = '1'").executeQuery();
      Assert.assertTrue(results.next());
      Assert.assertEquals("a", results.getString(1));
      Assert.assertTrue(results.next());
      Assert.assertEquals("c", results.getString(1));
      Assert.assertFalse(results.next());

    } finally {
      connection.close();
    }
  }

  public static <ROW> String generateCreateStatement(String name, RowScannable<ROW> scannable) {
    String hiveSchema;
    try {
      hiveSchema = Scannables.hiveSchemaFor(scannable);
    } catch (UnsupportedTypeException e) {
      LOG.error(String.format(
        "Can't create Hive table for dataset '%s' because its row type is not supported", name), e);
      return null;
    }
    String hiveStatement = String.format("CREATE EXTERNAL TABLE %s %s COMMENT \"Continuuity Reactor Dataset\" " +
                                           "STORED BY \"%s\" WITH SERDEPROPERTIES(\"%s\" = \"%s\")",
                                         name, hiveSchema, Constants.Explore.DATASET_STORAGE_HANDLER_CLASS,
                                         Constants.Explore.DATASET_NAME, name);
    LOG.info("Command for Hive: {}", hiveStatement);
    return hiveStatement;
  }
>>>>>>> 1951015e
}<|MERGE_RESOLUTION|>--- conflicted
+++ resolved
@@ -385,61 +385,6 @@
     }
   }
 
-<<<<<<< HEAD
-  // TODO reintegreate code as soon as hive-exec finds a proper fix
-//  @Test
-//  public void testSQLQuery() throws Exception {
-//
-//    deployDatasetModule("my-kv", AppsWithDataset.KeyValueTableDefinition.Module.class);
-//    ApplicationManager appManager = deployApplication(AppsWithDataset.AppWithAutoCreate.class);
-//    DataSetManager<AppsWithDataset.KeyValueTableDefinition.KeyValueTable> myTableManager =
-//      appManager.getDataSet("myTable");
-//    AppsWithDataset.KeyValueTableDefinition.KeyValueTable kvTable = myTableManager.get();
-//    kvTable.put("a", "1");
-//    kvTable.put("b", "2");
-//    kvTable.put("c", "1");
-//    myTableManager.flush();
-//
-//    Connection connection = getQueryClient();
-//    try {
-//      // TODO remove the CREATE from here as soon as the DS manager auto-creates the Hive table.
-//      connection.prepareStatement(generateCreateStatement("myTable", kvTable)).execute();
-//
-//      // list the tables and make sure the table is there
-//      ResultSet results = connection.prepareStatement("show tables").executeQuery();
-//      Assert.assertTrue(results.next());
-//      Assert.assertTrue("myTable".equalsIgnoreCase(results.getString(1))); // Hive is apparently not case-sensitive
-//
-//      // run a query over the dataset
-//      results = connection.prepareStatement("select key from mytable where value = '1'").executeQuery();
-//      Assert.assertTrue(results.next());
-//      Assert.assertEquals("a", results.getString(1));
-//      Assert.assertTrue(results.next());
-//      Assert.assertEquals("c", results.getString(1));
-//      Assert.assertFalse(results.next());
-//
-//    } finally {
-//      connection.close();
-//    }
-//  }
-//
-//  public static <ROW> String generateCreateStatement(String name, RowScannable<ROW> scannable) {
-//    String hiveSchema;
-//    try {
-//      hiveSchema = Scannables.hiveSchemaFor(scannable);
-//    } catch (UnsupportedTypeException e) {
-//      LOG.error(String.format(
-//        "Can't create Hive table for dataset '%s' because its row type is not supported", name), e);
-//      return null;
-//    }
-//    String hiveStatement = String.format("CREATE EXTERNAL TABLE %s %s COMMENT \"Continuuity Reactor Dataset\" " +
-//                                           "STORED BY \"%s\" WITH SERDEPROPERTIES(\"%s\" = \"%s\")",
-//                                         name, hiveSchema, Constants.Explore.DATASET_STORAGE_HANDLER_CLASS,
-//                                         Constants.Explore.DATASET_NAME, name);
-//    LOG.info("Command for Hive: {}", hiveStatement);
-//    return hiveStatement;
-//  }
-=======
   @Test(timeout = 60000L)
   public void testSQLQuery() throws Exception {
 
@@ -492,5 +437,4 @@
     LOG.info("Command for Hive: {}", hiveStatement);
     return hiveStatement;
   }
->>>>>>> 1951015e
 }