--- conflicted
+++ resolved
@@ -49,12 +49,8 @@
     FLOWS("f"),
     MAPREDUCE("b"),
     PROCEDURES("p"),
-<<<<<<< HEAD
-    HANDLERS("h");
-=======
     HANDLERS("h"),
     SERVICES("s");
->>>>>>> 1951015e
 
     private final String code;
 
@@ -189,16 +185,7 @@
             throw new MetricsPathException("expecting 'apps' after stream or dataset name");
           }
           parseSubContext(pathParts, contextBuilder);
-<<<<<<< HEAD
-=======
-        }
-        break;
-      case SERVICES:
-        if (!pathParts.hasNext()) {
-          throw new MetricsPathException("'services must be followed by a service name");
->>>>>>> 1951015e
-        }
-        parseSubContext(pathParts, contextBuilder);
+        }
         break;
       case SERVICES:
         if (!pathParts.hasNext()) {
@@ -234,11 +221,7 @@
       return;
     }
 
-<<<<<<< HEAD
-    // request-type: flows, procedures, or mapreduce or handlers
-=======
     // request-type: flows, procedures, or mapreduce or handlers or services(user)
->>>>>>> 1951015e
     String pathProgramTypeStr = pathParts.next();
     RequestType requestType;
     try {
@@ -276,11 +259,8 @@
       case HANDLERS:
         buildHandlerContext(pathParts, builder);
         break;
-<<<<<<< HEAD
-=======
       case SERVICES:
         buildUserServiceContext(pathParts, builder);
->>>>>>> 1951015e
     }
 
     if (pathParts.hasNext()) {
@@ -288,8 +268,6 @@
     }
   }
 
-<<<<<<< HEAD
-=======
   private static void buildUserServiceContext(Iterator<String> pathParts, MetricsRequestContext.Builder builder)
     throws MetricsPathException {
     if (!pathParts.next().equals("runnables")) {
@@ -301,7 +279,6 @@
     builder.setComponentId(urlDecode(pathParts.next()));
   }
 
->>>>>>> 1951015e
 
   /**
    * At this point, pathParts should look like methods/{method-name}
@@ -315,12 +292,6 @@
       throw new MetricsPathException("methods must be followed by a method name");
     }
     builder.setComponentId(urlDecode(pathParts.next()));
-<<<<<<< HEAD
-    if (pathParts.hasNext()) {
-      throw new MetricsPathException("too many path after method name");
-    }
-=======
->>>>>>> 1951015e
   }
 
   /**
