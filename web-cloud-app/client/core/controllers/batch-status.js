--- conflicted
+++ resolved
@@ -10,18 +10,13 @@
     load: function () {
 
       var self = this;
-<<<<<<< HEAD
       //self.updateAlerts();
+
       this.interval = setInterval(function () {
         self.updateStats();
         // self.updateMetrics();
         // self.updateAlerts();
-=======
-
-      this.interval = setInterval(function () {
-        self.updateStats();
         self.updateMetrics();
->>>>>>> 0f093256
       }, C.POLLING_INTERVAL);
 
       /*
@@ -47,13 +42,10 @@
     //   C.HTTP.post.apply(C, this.get('model').getMetricsRequest());
     // },
 
-<<<<<<< HEAD
     // updateAlerts: function() {
     //   C.HTTP.get.apply(C, this.get('model').getAlertsRequest());
     // },
 
-=======
->>>>>>> 0f093256
     connectEntities: function() {
       Plumber.connect("batch-start", "batch-map");
       Plumber.connect("batch-map", "batch-reduce");
