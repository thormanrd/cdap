/*
 * Flow History Controller
 */

define([], function () {

	var Controller = Ember.Controller.extend({

		runs: Ember.ArrayProxy.create({
			content: []
		}),

		elements: Em.Object.create(),

		load: function () {

			var model = this.get('model');
			var self = this;

			var flowlets = model.flowlets;
			var objects = [];
			for (var i = 0; i < flowlets.length; i ++) {
				objects.push(C.Flowlet.create(flowlets[i]));
			}
			this.set('elements.Flowlet', Em.ArrayProxy.create({content: objects}));

			var streams = model.flowStreams;
			objects = [];
			for (var i = 0; i < streams.length; i ++) {
				objects.push(C.Stream.create(streams[i]));
			}
			this.set('elements.Stream', Em.ArrayProxy.create({content: objects}));
			this.set('elements.Batch', Em.ArrayProxy.create({content: objects}));

			this.HTTP.rpc('runnable', 'getFlowHistory', [model.app, model.name],
					function (response) {

<<<<<<< HEAD
					var history = response.result.params;
=======
						if (response.result) {
							var history = response.result;
>>>>>>> 16ec2dbd

							for (var i = 0; i < history.length; i ++) {

								self.runs.pushObject(C.Run.create(history[i]));

							}
						}

			});

		},

		unload: function () {

			this.set('elements.Flowlet', Em.Object.create());
			this.set('elements.Stream', Em.Object.create());
			this.set('elements.Batch', Em.Object.create());

			this.get('runs').set('content', []);

		},

		loadRun: function (runId) {

			var app = this.get('model').app;
			var id = this.get('model').name;
			var self = this;

			C.get('monitor', {
				method: 'getCounters',
				params: [app, id, runId]
			}, function (error, response) {

				var metrics = response.params;
				var i = metrics.length;
				while (i--) {

					if (metrics[i].name === 'processed.count') {

						self.get_flowlet(metrics[i].qualifier).set('label', C.Util.number(metrics[i].value));

					}

				}

				$('#flowviz-container').removeClass('flowviz-fade');

			});

		},

		get_flowlet: function (id) {
			id = id + "";
			var content = this.elements.Flowlet.content;
			for (var k = 0; k < content.length; k++) {
				if (content[k].name === id) {
					return content[k];
				}
			}
			content = this.elements.Stream.content;
			for (k = 0; k < content.length; k++) {
				if (content[k].name === id) {
					return content[k];
				}
			}
		},

		__currentFlowletLabel: 'processed.count',

		setFlowletLabel: function (event) {

			var label = $(event.target).html();
			this.get('controller').set('__currentFlowletLabel', {
				'Enqueue Rate': 'arrival.count',
				'Queue Size': 'queue.depth',
				'Max Queue Depth': 'queue.maxdepth',
				'Total Processed': 'processed.count'
			}[label]);

			this.__resetFlowletLabels();

		},
		flowletLabelName: function () {

			return {
				'arrival.count': 'Enqueue Rate',
				'queue.depth': 'Queue Size',
				'queue.maxdepth': 'Max Queue Depth',
				'processed.count': 'Total Processed'
			}[this.__currentFlowletLabel];

		}.property('__currentFlowletLabel')
	});

	Controller.reopenClass({
		type: 'FlowHistory',
		kind: 'Controller'
	});

	return Controller;

});<|MERGE_RESOLUTION|>--- conflicted
+++ resolved
@@ -35,12 +35,8 @@
 			this.HTTP.rpc('runnable', 'getFlowHistory', [model.app, model.name],
 					function (response) {
 
-<<<<<<< HEAD
-					var history = response.result.params;
-=======
 						if (response.result) {
 							var history = response.result;
->>>>>>> 16ec2dbd
 
 							for (var i = 0; i < history.length; i ++) {
 
